// See LICENSE for license details.

package rocketchip

import Chisel._
import junctions._
import rocket._
import rocket.Util._
import uncore.agents._
import uncore.tilelink._
import uncore.tilelink2.{LazyModule}
import uncore.devices._
import uncore.converters._
import coreplex._
import scala.math.max
import scala.collection.mutable.{LinkedHashSet, ListBuffer}
import scala.collection.immutable.HashMap
import DefaultTestSuites._
import cde.{Parameters, Config, Dump, Knob, CDEMatchError}

class BasePlatformConfig extends Config(
  topDefinitions = {
    val configString = new GlobalVariable[String]
    val globalAddrMap = new GlobalVariable[AddrMap]
    val nCoreplexExtClients = new GlobalVariable[Int]
    (pname,site,here) =>  {
      type PF = PartialFunction[Any,Any]
      def findBy(sname:Any):Any = here[PF](site[Any](sname))(pname)
      lazy val innerDataBits = 64
      lazy val innerDataBeats = (8 * site(CacheBlockBytes)) / innerDataBits
      pname match {
        //Memory Parameters
        case MIFTagBits => Dump("MIF_TAG_BITS", 5)
        case MIFDataBits => Dump("MIF_DATA_BITS", 64)
        case MIFAddrBits => Dump("MIF_ADDR_BITS",
                                 site(PAddrBits) - site(CacheBlockOffsetBits))
        case MIFDataBeats => site(CacheBlockBytes) * 8 / site(MIFDataBits)
        case NastiKey => {
          Dump("MEM_STRB_BITS", site(MIFDataBits) / 8)
          NastiParameters(
            dataBits = Dump("MEM_DATA_BITS", site(MIFDataBits)),
            addrBits = Dump("MEM_ADDR_BITS", site(PAddrBits)),
            idBits = Dump("MEM_ID_BITS", site(MIFTagBits)))
        }
        case BuildCoreplex =>
          (p: Parameters, c: CoreplexConfig) => Module(new DefaultCoreplex(p, c))
        case NExtTopInterrupts => 2
        // Note that PLIC asserts that this is > 0.
        case AsyncDebugBus => false
        case IncludeJtagDTM => false
        case AsyncMMIOChannels => false
        case ExtMMIOPorts => Nil
        case NExtMMIOAXIChannels => 0
        case NExtMMIOAHBChannels => 0
        case NExtMMIOTLChannels  => 0
        case AsyncBusChannels => false
        case NExtBusAXIChannels => 0
        case NCoreplexExtClients => nCoreplexExtClients
        case HastiId => "Ext"
        case HastiKey("TL") =>
          HastiParameters(
            addrBits = site(PAddrBits),
            dataBits = site(TLKey(site(TLId))).dataBits / site(TLKey(site(TLId))).dataBeats)
        case HastiKey("Ext") =>
          HastiParameters(
            addrBits = site(PAddrBits),
            dataBits = site(XLen))
        case AsyncMemChannels => false
        case NMemoryChannels => Dump("N_MEM_CHANNELS", 1)
        case TMemoryChannels => BusType.AXI
        case ExtMemSize => Dump("MEM_SIZE", 0x10000000L)
        case ConfigString => configString
        case GlobalAddrMap => globalAddrMap
        case RTCPeriod => 100 // gives 10 MHz RTC assuming 1 GHz uncore clock
        case BuildExampleTop =>
          (p: Parameters) => uncore.tilelink2.LazyModule(new ExampleTop(p))
        case SimMemLatency => 0
        case _ => throw new CDEMatchError
      }
    }
<<<<<<< HEAD
    lazy val innerDataBits = 64
    lazy val innerDataBeats = (8 * site(CacheBlockBytes)) / innerDataBits
    pname match {
      //Memory Parameters
      case MIFTagBits => Dump("MIF_TAG_BITS", 5)
      case MIFDataBits => Dump("MIF_DATA_BITS", 64)
      case MIFAddrBits => Dump("MIF_ADDR_BITS",
                               site(PAddrBits) - site(CacheBlockOffsetBits))
      case MIFDataBeats => site(CacheBlockBytes) * 8 / site(MIFDataBits)
      case NastiKey => {
        Dump("MEM_STRB_BITS", site(MIFDataBits) / 8)
        NastiParameters(
          dataBits = Dump("MEM_DATA_BITS", site(MIFDataBits)),
          addrBits = Dump("MEM_ADDR_BITS", site(PAddrBits)),
          idBits = Dump("MEM_ID_BITS", site(MIFTagBits)))
      }
      case BuildCoreplex => (c: Clock, r: Bool, p: Parameters) => Module(new DefaultCoreplex(c,r)(p))
      case NExtTopInterrupts => 2
      case NExtPeripheryInterrupts => site(ExtraDevices).nInterrupts
      // Note that PLIC asserts that this is > 0.
      case NExtInterrupts => site(NExtTopInterrupts) + site(NExtPeripheryInterrupts)
      case AsyncDebugBus => false
      case IncludeJtagDTM => false
      case AsyncMMIOChannels => false
      case ExtraDevices => new EmptyDeviceBlock
      case ExtraTopPorts => (p: Parameters) => new Bundle
      case ExtMMIOPorts => Nil
      case NExtMMIOAXIChannels => 0
      case NExtMMIOAHBChannels => 0
      case NExtMMIOTLChannels  => 0
      case ExportMMIOPort => !externalAddrMap.isEmpty
      case AsyncBusChannels => false
      case NExtBusAXIChannels => 0
      case NExternalClients => (if (site(NExtBusAXIChannels) > 0) 1 else 0) +
                                site(ExtraDevices).nClientPorts
      case ConnectExtraPorts =>
        (out: Bundle, in: Bundle, p: Parameters) => out <> in

      case HastiId => "Ext"
      case HastiKey("TL") =>
        HastiParameters(
          addrBits = site(PAddrBits),
          dataBits = site(TLKey(site(TLId))).dataBits / site(TLKey(site(TLId))).dataBeats)
      case HastiKey("Ext") =>
        HastiParameters(
          addrBits = site(PAddrBits),
          dataBits = site(XLen))
      case AsyncMemChannels => false
      case NMemoryChannels => Dump("N_MEM_CHANNELS", 1)
      case TMemoryChannels => BusType.AXI
      case ExtMemSize => Dump("MEM_SIZE", 0x10000000L)
      case ConfigString => makeConfigString()
      case GlobalAddrMap => globalAddrMap
      case RTCPeriod => 100 // gives 10 MHz RTC assuming 1 GHz uncore clock
      case RTCTick => (p: Parameters, t_io: Bundle, p_io:Bundle) => Counter(p(RTCPeriod)).inc() 
      case NarrowIF => false
      case _ => throw new CDEMatchError
  }})
=======
  })
>>>>>>> 1a033fc7

class BaseConfig extends Config(new BaseCoreplexConfig ++ new BasePlatformConfig)
class DefaultConfig extends Config(new WithBlockingL1 ++ new BaseConfig)

class DefaultL2Config extends Config(new WithL2Cache ++ new BaseConfig)
class DefaultBufferlessConfig extends Config(
  new WithBufferlessBroadcastHub ++ new BaseConfig)

class FPGAConfig extends Config (
  (pname,site,here) => pname match {
    case NAcquireTransactors => 4
    case _ => throw new CDEMatchError
  }
)

class DefaultFPGAConfig extends Config(new FPGAConfig ++ new BaseConfig)
class DefaultL2FPGAConfig extends Config(
  new WithL2Capacity(64) ++ new WithL2Cache ++ new DefaultFPGAConfig)

class PLRUL2Config extends Config(new WithPLRU ++ new DefaultL2Config)

class WithNMemoryChannels(n: Int) extends Config(
  (pname,site,here) => pname match {
    case NMemoryChannels => Dump("N_MEM_CHANNELS", n)
    case _ => throw new CDEMatchError
  }
)

class WithExtMemSize(n: Long) extends Config(
  (pname,site,here) => pname match {
    case ExtMemSize => Dump("MEM_SIZE", n)
    case _ => throw new CDEMatchError
  }
)
class WithAHB extends Config(
  (pname, site, here) => pname match {
    case TMemoryChannels     => BusType.AHB
    case NExtMMIOAHBChannels => 1
  })

class WithTL extends Config(
  (pname, site, here) => pname match {
    case TMemoryChannels     => BusType.TL
    case NExtMMIOTLChannels  => 1
  })

class WithScratchpads extends Config(new WithNMemoryChannels(0) ++ new WithDataScratchpad(16384))

class DefaultFPGASmallConfig extends Config(new WithSmallCores ++ new DefaultFPGAConfig)
class DefaultSmallConfig extends Config(new WithSmallCores ++ new BaseConfig)
class DefaultRV32Config extends Config(new WithRV32 ++ new DefaultConfig)

class DualBankConfig extends Config(
  new WithNBanksPerMemChannel(2) ++ new BaseConfig)
class DualBankL2Config extends Config(
  new WithNBanksPerMemChannel(2) ++ new WithL2Cache ++ new BaseConfig)

class DualChannelConfig extends Config(new WithNMemoryChannels(2) ++ new BaseConfig)
class DualChannelL2Config extends Config(
  new WithNMemoryChannels(2) ++ new WithL2Cache ++ new BaseConfig)

class DualChannelDualBankConfig extends Config(
  new WithNMemoryChannels(2) ++
  new WithNBanksPerMemChannel(2) ++ new BaseConfig)
class DualChannelDualBankL2Config extends Config(
  new WithNMemoryChannels(2) ++ new WithNBanksPerMemChannel(2) ++
  new WithL2Cache ++ new BaseConfig)

class RoccExampleConfig extends Config(new WithRoccExample ++ new BaseConfig)

class WithMIFDataBits(n: Int) extends Config(
  (pname, site, here) => pname match {
    case MIFDataBits => Dump("MIF_DATA_BITS", n)
    case _ => throw new CDEMatchError
  })

class MIF128BitConfig extends Config(
  new WithMIFDataBits(128) ++ new BaseConfig)
class MIF32BitConfig extends Config(
  new WithMIFDataBits(32) ++ new BaseConfig)

class SmallL2Config extends Config(
  new WithNMemoryChannels(2) ++ new WithNBanksPerMemChannel(4) ++
  new WithL2Capacity(256) ++ new DefaultL2Config)

class SingleChannelBenchmarkConfig extends Config(new WithL2Capacity(256) ++ new DefaultL2Config)
class DualChannelBenchmarkConfig extends Config(new WithNMemoryChannels(2) ++ new SingleChannelBenchmarkConfig)
class QuadChannelBenchmarkConfig extends Config(new WithNMemoryChannels(4) ++ new SingleChannelBenchmarkConfig)
class OctoChannelBenchmarkConfig extends Config(new WithNMemoryChannels(8) ++ new SingleChannelBenchmarkConfig)

class EightChannelConfig extends Config(new WithNMemoryChannels(8) ++ new BaseConfig)

class SplitL2MetadataTestConfig extends Config(new WithSplitL2Metadata ++ new DefaultL2Config)

class DualCoreConfig extends Config(
  new WithNCores(2) ++ new WithL2Cache ++ new BaseConfig)

class TinyConfig extends Config(
  new WithScratchpads ++
  new WithSmallCores ++ new WithRV32 ++
  new WithStatelessBridge ++ new BaseConfig)

class WithAsyncDebug extends Config (
  (pname, site, here) => pname match {
    case AsyncDebugBus => true
    case _ => throw new CDEMatchError
  }
)

class WithJtagDTM extends Config (
  (pname, site, here) => pname match {
    case IncludeJtagDTM => true
    case _ => throw new CDEMatchError
  }
)<|MERGE_RESOLUTION|>--- conflicted
+++ resolved
@@ -43,7 +43,7 @@
             idBits = Dump("MEM_ID_BITS", site(MIFTagBits)))
         }
         case BuildCoreplex =>
-          (p: Parameters, c: CoreplexConfig) => Module(new DefaultCoreplex(p, c))
+          (p: Parameters, c: CoreplexConfig) => Module(new DefaultCoreplex()(p, c))
         case NExtTopInterrupts => 2
         // Note that PLIC asserts that this is > 0.
         case AsyncDebugBus => false
@@ -75,71 +75,11 @@
         case BuildExampleTop =>
           (p: Parameters) => uncore.tilelink2.LazyModule(new ExampleTop(p))
         case SimMemLatency => 0
+        case NarrowIF => false
         case _ => throw new CDEMatchError
       }
     }
-<<<<<<< HEAD
-    lazy val innerDataBits = 64
-    lazy val innerDataBeats = (8 * site(CacheBlockBytes)) / innerDataBits
-    pname match {
-      //Memory Parameters
-      case MIFTagBits => Dump("MIF_TAG_BITS", 5)
-      case MIFDataBits => Dump("MIF_DATA_BITS", 64)
-      case MIFAddrBits => Dump("MIF_ADDR_BITS",
-                               site(PAddrBits) - site(CacheBlockOffsetBits))
-      case MIFDataBeats => site(CacheBlockBytes) * 8 / site(MIFDataBits)
-      case NastiKey => {
-        Dump("MEM_STRB_BITS", site(MIFDataBits) / 8)
-        NastiParameters(
-          dataBits = Dump("MEM_DATA_BITS", site(MIFDataBits)),
-          addrBits = Dump("MEM_ADDR_BITS", site(PAddrBits)),
-          idBits = Dump("MEM_ID_BITS", site(MIFTagBits)))
-      }
-      case BuildCoreplex => (c: Clock, r: Bool, p: Parameters) => Module(new DefaultCoreplex(c,r)(p))
-      case NExtTopInterrupts => 2
-      case NExtPeripheryInterrupts => site(ExtraDevices).nInterrupts
-      // Note that PLIC asserts that this is > 0.
-      case NExtInterrupts => site(NExtTopInterrupts) + site(NExtPeripheryInterrupts)
-      case AsyncDebugBus => false
-      case IncludeJtagDTM => false
-      case AsyncMMIOChannels => false
-      case ExtraDevices => new EmptyDeviceBlock
-      case ExtraTopPorts => (p: Parameters) => new Bundle
-      case ExtMMIOPorts => Nil
-      case NExtMMIOAXIChannels => 0
-      case NExtMMIOAHBChannels => 0
-      case NExtMMIOTLChannels  => 0
-      case ExportMMIOPort => !externalAddrMap.isEmpty
-      case AsyncBusChannels => false
-      case NExtBusAXIChannels => 0
-      case NExternalClients => (if (site(NExtBusAXIChannels) > 0) 1 else 0) +
-                                site(ExtraDevices).nClientPorts
-      case ConnectExtraPorts =>
-        (out: Bundle, in: Bundle, p: Parameters) => out <> in
-
-      case HastiId => "Ext"
-      case HastiKey("TL") =>
-        HastiParameters(
-          addrBits = site(PAddrBits),
-          dataBits = site(TLKey(site(TLId))).dataBits / site(TLKey(site(TLId))).dataBeats)
-      case HastiKey("Ext") =>
-        HastiParameters(
-          addrBits = site(PAddrBits),
-          dataBits = site(XLen))
-      case AsyncMemChannels => false
-      case NMemoryChannels => Dump("N_MEM_CHANNELS", 1)
-      case TMemoryChannels => BusType.AXI
-      case ExtMemSize => Dump("MEM_SIZE", 0x10000000L)
-      case ConfigString => makeConfigString()
-      case GlobalAddrMap => globalAddrMap
-      case RTCPeriod => 100 // gives 10 MHz RTC assuming 1 GHz uncore clock
-      case RTCTick => (p: Parameters, t_io: Bundle, p_io:Bundle) => Counter(p(RTCPeriod)).inc() 
-      case NarrowIF => false
-      case _ => throw new CDEMatchError
-  }})
-=======
   })
->>>>>>> 1a033fc7
 
 class BaseConfig extends Config(new BaseCoreplexConfig ++ new BasePlatformConfig)
 class DefaultConfig extends Config(new WithBlockingL1 ++ new BaseConfig)
