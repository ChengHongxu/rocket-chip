// See LICENSE for license details.

package rocketchip

import Chisel._
import cde.{Parameters, Field}
import rocket.Util._
import junctions._

class TestHarness(implicit p: Parameters) extends Module {
  val io = new Bundle {
    val success = Bool(OUTPUT)
  }
  val dut = Module(new Top(p))

  // This test harness isn't especially flexible yet
  require(dut.io.mem_clk.isEmpty)
  require(dut.io.mem_rst.isEmpty)
  require(dut.io.mem_ahb.isEmpty)
  require(dut.io.mem_tl.isEmpty)
  require(dut.io.bus_clk.isEmpty)
  require(dut.io.bus_rst.isEmpty)
  require(dut.io.mmio_clk.isEmpty)
  require(dut.io.mmio_rst.isEmpty)
  require(dut.io.mmio_ahb.isEmpty)
  require(dut.io.mmio_tl.isEmpty)
  require(dut.io.extra.elements.isEmpty)

  if (dut.io.mem_axi.nonEmpty) {
    val memSize = p(GlobalAddrMap)("mem").size
    require(memSize % dut.io.mem_axi.size == 0)
    for (axi <- dut.io.mem_axi)
      Module(new SimAXIMem(memSize / dut.io.mem_axi.size)).io.axi <> axi
  }

<<<<<<< HEAD
  if (p(NarrowIF)) {
    val memSize = p(GlobalAddrMap)("mem").size
    val dessert = Module(new NastiDeserializer(w=p(NarrowWidth)))
    dessert.io.narrow <> dut.io.mem_narrow.get
    val sim_axi = Module(new SimAXIMem(memSize))
    sim_axi.io.axi <> dessert.io.mem_axi
  }

  if (p(IncludeJtagDTM)) {
    val jtag_vpi = Module (new JtagVpi)
    dut.io.jtag.get <> jtag_vpi.io.jtag

    // To be proper,
    // TRST should really be synchronized
    // with TCK. But this is a fairly
    // accurate representation of how
    // HW may drive this signal.
    // Neither OpenOCD nor JtagVPI drive TRST.

    dut.io.jtag.get.TRST := reset 
    jtag_vpi.io.enable := ~reset
    jtag_vpi.io.init_done := ~reset

    // Success is determined by the gdbserver
    // which is controlling this simulation.
    io.success := Bool(false)
  }
  else {
    val dtm = Module(new SimDTM)
    dut.io.debug.get <> dtm.io.debug

=======
  if (!p(IncludeJtagDTM)) {
>>>>>>> 76575d32
    // Todo: enable the usage of different clocks
    // to test the synchronizer more aggressively.
    val dtm_clock = clock
    val dtm_reset = reset
    if (dut.io.debug_clk.isDefined) dut.io.debug_clk.get := dtm_clock
    if (dut.io.debug_rst.isDefined) dut.io.debug_rst.get := dtm_reset
    val dtm = Module(new SimDTM).connect(dtm_clock, dtm_reset, dut.io.debug.get,
      dut.io.success, io.success)
  } else {
    val jtag = Module(new JTAGVPI).connect(dut.io.jtag.get, reset, io.success)
  }

  for (bus_axi <- dut.io.bus_axi) {
    bus_axi.ar.valid := Bool(false)
    bus_axi.aw.valid := Bool(false)
    bus_axi.w.valid  := Bool(false)
    bus_axi.r.ready  := Bool(false)
    bus_axi.b.ready  := Bool(false)
  }

  for (mmio_axi <- dut.io.mmio_axi) {
    val slave = Module(new NastiErrorSlave)
    slave.io <> mmio_axi
  }

}

class SimAXIMem(size: BigInt)(implicit p: Parameters) extends Module {
  val io = new Bundle {
    val axi = new NastiIO().flip
  }

  val rValid = Reg(init = Bool(false))
  val ar = RegEnable(io.axi.ar.bits, io.axi.ar.fire())
  io.axi.ar.ready := !rValid
  when (io.axi.ar.fire()) { rValid := true }
  when (io.axi.r.fire()) {
    assert(ar.burst === NastiConstants.BURST_INCR)
    ar.addr := ar.addr + (UInt(1) << ar.size)
    ar.len := ar.len - 1
    when (ar.len === UInt(0)) { rValid := false }
  }

  val w = io.axi.w.bits
  require((size * 8) % w.data.getWidth == 0)
  val depth = (size * 8) / w.data.getWidth
  val mem = Mem(depth.toInt, w.data)

  val wValid = Reg(init = Bool(false))
  val bValid = Reg(init = Bool(false))
  val aw = RegEnable(io.axi.aw.bits, io.axi.aw.fire())
  io.axi.aw.ready := !wValid && !bValid
  io.axi.w.ready := wValid
  when (io.axi.b.fire()) { bValid := false }
  when (io.axi.aw.fire()) { wValid := true }
  when (io.axi.w.fire()) {
    assert(aw.burst === NastiConstants.BURST_INCR)
    aw.addr := aw.addr + (UInt(1) << aw.size)
    aw.len := aw.len - 1
    when (aw.len === UInt(0)) {
      wValid := false
      bValid := true
    }

    def row = mem((aw.addr >> log2Ceil(w.data.getWidth/8))(log2Ceil(depth)-1, 0))
    val mask = FillInterleaved(8, w.strb)
    val newData = mask & w.data | ~mask & row
    row := newData
  }

  io.axi.b.valid := bValid
  io.axi.b.bits.id := aw.id
  io.axi.b.bits.resp := UInt(0)

  io.axi.r.valid := rValid
  io.axi.r.bits.id := ar.id
  io.axi.r.bits.data := mem((ar.addr >> log2Ceil(w.data.getWidth/8))(log2Ceil(depth)-1, 0))
  io.axi.r.bits.resp := UInt(0)
  io.axi.r.bits.last := ar.len === UInt(0)
}

class SimDTM(implicit p: Parameters) extends BlackBox {
  val io = new Bundle {
    val clk = Clock(INPUT)
    val reset = Bool(INPUT)
    val debug = new uncore.devices.DebugBusIO
    val exit = UInt(OUTPUT, 32)
  }

  def connect(tbclk: Clock, tbreset: Bool, dutio: uncore.devices.DebugBusIO,
      dutsuccess: Option[Bool], tbsuccess: Bool) = {
    io.clk := tbclk
    io.reset := tbreset
    dutio <> io.debug

    tbsuccess := dutsuccess.getOrElse(io.exit === 1)
    when (io.exit >= 2) {
      printf("*** FAILED *** (exit code = %d)\n", io.exit >> 1)
      stop(1)
    }
  }
}

class JTAGVPI(implicit val p: Parameters) extends BlackBox {
  val io = new Bundle {
    val jtag = new JTAGIO(false)
    val enable = Bool(INPUT)
    val init_done = Bool(INPUT)
  }

  def connect(dutio: JTAGIO, tbreset: Bool, tbsuccess: Bool) = {
    dutio <> io.jtag

    // To be proper,
    // TRST should really be synchronized
    // with TCK. But this is a fairly
    // accurate representation of how
    // HW may drive this signal.
    // Neither OpenOCD nor JtagVPI drive TRST.

    dutio.TRST := tbreset
    io.enable := ~tbreset
    io.init_done := ~tbreset

    // Success is determined by the gdbserver
    // which is controlling this simulation.
    tbsuccess := Bool(false)
  }
}<|MERGE_RESOLUTION|>--- conflicted
+++ resolved
@@ -33,7 +33,6 @@
       Module(new SimAXIMem(memSize / dut.io.mem_axi.size)).io.axi <> axi
   }
 
-<<<<<<< HEAD
   if (p(NarrowIF)) {
     val memSize = p(GlobalAddrMap)("mem").size
     val dessert = Module(new NastiDeserializer(w=p(NarrowWidth)))
@@ -42,32 +41,7 @@
     sim_axi.io.axi <> dessert.io.mem_axi
   }
 
-  if (p(IncludeJtagDTM)) {
-    val jtag_vpi = Module (new JtagVpi)
-    dut.io.jtag.get <> jtag_vpi.io.jtag
-
-    // To be proper,
-    // TRST should really be synchronized
-    // with TCK. But this is a fairly
-    // accurate representation of how
-    // HW may drive this signal.
-    // Neither OpenOCD nor JtagVPI drive TRST.
-
-    dut.io.jtag.get.TRST := reset 
-    jtag_vpi.io.enable := ~reset
-    jtag_vpi.io.init_done := ~reset
-
-    // Success is determined by the gdbserver
-    // which is controlling this simulation.
-    io.success := Bool(false)
-  }
-  else {
-    val dtm = Module(new SimDTM)
-    dut.io.debug.get <> dtm.io.debug
-
-=======
   if (!p(IncludeJtagDTM)) {
->>>>>>> 76575d32
     // Todo: enable the usage of different clocks
     // to test the synchronizer more aggressively.
     val dtm_clock = clock
