--- conflicted
+++ resolved
@@ -44,19 +44,6 @@
     val ridx = UInt(INPUT,  width = bits+1)
     val widx = UInt(OUTPUT, width = bits+1)
     val mem  = Vec(depth, gen).asOutput
-<<<<<<< HEAD
-    // Reset for the other side
-    val sink_reset_n = Bool().flip
-  }
-
-  // extend the sink reset to a full cycle (assertion latency <= 1 cycle)
-  val catch_sink_reset_n = AsyncResetReg(Bool(true), clock, !io.sink_reset_n, "catch_sink_reset_n")
-  // reset_n has a 1 cycle shorter path to ready than ridx does
-  val sink_reset_n = UIntSyncChain(catch_sink_reset_n.asUInt, sync, "sink_reset_n")(0)
-
-  val mem = Reg(Vec(depth, gen)) //This does NOT need to be asynchronously reset.
-  val widx = GrayCounter(bits+1, io.enq.fire(), !sink_reset_n, "widx_bin")
-=======
     // Signals used to self-stabilize a safe AsyncQueue
     val sink_reset_n = Bool(INPUT)
     val ridx_valid = Bool(INPUT)
@@ -66,7 +53,6 @@
   val sink_ready = Wire(init = Bool(true))
   val mem = Reg(Vec(depth, gen)) // This does NOT need to be reset at all.
   val widx = GrayCounter(bits+1, io.enq.fire(), !sink_ready, "widx_bin")
->>>>>>> 9ab0c146
   val ridx = UIntSyncChain(io.ridx, sync, "ridx_gray")
   val ready = widx =/= (ridx ^ UInt(depth | depth >> 1))
 
@@ -74,21 +60,13 @@
   when (io.enq.fire()) { mem(index) := io.enq.bits }
 
   val ready_reg = AsyncResetReg(ready.asUInt, "ready_reg")(0)
-<<<<<<< HEAD
-  io.enq.ready := ready_reg && sink_reset_n
-=======
   io.enq.ready := ready_reg && sink_ready
->>>>>>> 9ab0c146
 
   val widx_reg = AsyncResetReg(widx, "widx_gray")
   io.widx := widx_reg
 
   io.mem := mem
 
-<<<<<<< HEAD
-  // It is a fatal error to reset half a Queue while it still has data
-  assert (sink_reset_n || widx === ridx)
-=======
   io.widx_valid := Bool(true)
   if (safe) {
     val source_valid = Module(new AsyncValidSync(sync+1, "source_valid"))
@@ -106,7 +84,6 @@
     assert (io.sink_reset_n || !sink_ready || !io.enq.valid, "Enque while sink is reset and AsyncQueueSource is unprotected")
     assert (io.sink_reset_n || widx === ridx, "Sink reset while AsyncQueueSource not empty")
   }
->>>>>>> 9ab0c146
 }
 
 class AsyncQueueSink[T <: Data](gen: T, depth: Int, sync: Int, safe: Boolean = true) extends Module {
@@ -118,18 +95,6 @@
     val ridx = UInt(OUTPUT, width = bits+1)
     val widx = UInt(INPUT,  width = bits+1)
     val mem  = Vec(depth, gen).asInput
-<<<<<<< HEAD
-    // Reset for the other side
-    val source_reset_n = Bool().flip
-  }
-
-  // extend the source reset to a full cycle (assertion latency <= 1 cycle)
-  val catch_source_reset_n = AsyncResetReg(Bool(true), clock, !io.source_reset_n, "catch_source_reset_n")
-  // reset_n has a 1 cycle shorter path to valid than widx does
-  val source_reset_n = UIntSyncChain(catch_source_reset_n.asUInt, sync, "source_reset_n")(0)
-
-  val ridx = GrayCounter(bits+1, io.deq.fire(), !source_reset_n, "ridx_bin")
-=======
     // Signals used to self-stabilize a safe AsyncQueue
     val source_reset_n = Bool(INPUT)
     val ridx_valid = Bool(OUTPUT)
@@ -138,7 +103,6 @@
 
   val source_ready = Wire(init = Bool(true))
   val ridx = GrayCounter(bits+1, io.deq.fire(), !source_ready, "ridx_bin")
->>>>>>> 9ab0c146
   val widx = UIntSyncChain(io.widx, sync, "widx_gray")
   val valid = ridx =/= widx
 
@@ -154,19 +118,11 @@
   io.deq.bits  := RegEnable(io.mem(index), valid)
 
   val valid_reg = AsyncResetReg(valid.asUInt, "valid_reg")(0)
-<<<<<<< HEAD
-  io.deq.valid := valid_reg && source_reset_n
-=======
   io.deq.valid := valid_reg && source_ready
->>>>>>> 9ab0c146
 
   val ridx_reg = AsyncResetReg(ridx, "ridx_gray")
   io.ridx := ridx_reg
 
-<<<<<<< HEAD
-  // It is a fatal error to reset half a Queue while it still has data
-  assert (source_reset_n || widx === ridx)
-=======
   io.ridx_valid := Bool(true)
   if (safe) {
     val sink_valid    = Module(new AsyncValidSync(sync+1, "sink_valid"))
@@ -183,7 +139,6 @@
 
     assert (io.source_reset_n || widx === ridx, "Source reset while AsyncQueueSink not empty")
   }
->>>>>>> 9ab0c146
 }
 
 class AsyncQueue[T <: Data](gen: T, depth: Int = 8, sync: Int = 3, safe: Boolean = true) extends Crossing[T] {
@@ -191,15 +146,8 @@
   require (depth > 0 && isPow2(depth))
 
   val io = new CrossingIO(gen)
-<<<<<<< HEAD
-  val source = Module(new AsyncQueueSource(gen, depth, sync))
-  source.suggestName("sourceInst")
-  val sink   = Module(new AsyncQueueSink  (gen, depth, sync))
-  sink.suggestName("sinkInst")
-=======
   val source = Module(new AsyncQueueSource(gen, depth, sync, safe))
   val sink   = Module(new AsyncQueueSink  (gen, depth, sync, safe))
->>>>>>> 9ab0c146
 
   source.clock := io.enq_clock
   source.reset := io.enq_reset
