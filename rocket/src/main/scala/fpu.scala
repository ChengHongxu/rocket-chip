// See LICENSE for license details.

package rocket

import Chisel._
import Instructions._
import Util._
import FPConstants._
import uncore.constants.MemoryOpConstants._

case object SFMALatency
case object DFMALatency

object FPConstants
{
  val FCMD_ADD =    BitPat("b0??00")
  val FCMD_SUB =    BitPat("b0??01")
  val FCMD_MUL =    BitPat("b0??10")
  val FCMD_MADD =   BitPat("b1??00")
  val FCMD_MSUB =   BitPat("b1??01")
  val FCMD_NMSUB =  BitPat("b1??10")
  val FCMD_NMADD =  BitPat("b1??11")
  val FCMD_DIV =    BitPat("b?0011")
  val FCMD_SQRT =   BitPat("b?1011")
  val FCMD_SGNJ =   BitPat("b??1?0")
  val FCMD_MINMAX = BitPat("b?01?1")
  val FCMD_CVT_FF = BitPat("b??0??")
  val FCMD_CVT_IF = BitPat("b?10??")
  val FCMD_CMP =    BitPat("b?01??")
  val FCMD_MV_XF =  BitPat("b?11??")
  val FCMD_CVT_FI = BitPat("b??0??")
  val FCMD_MV_FX =  BitPat("b??1??")
  val FCMD_X =      BitPat("b?????")
  val FCMD_WIDTH = 5

  val RM_SZ = 3
  val FLAGS_SZ = 5
}

class FPUCtrlSigs extends Bundle
{
  val cmd = Bits(width = FCMD_WIDTH)
  val ldst = Bool()
  val wen = Bool()
  val ren1 = Bool()
  val ren2 = Bool()
  val ren3 = Bool()
  val swap12 = Bool()
  val swap23 = Bool()
  val single = Bool()
  val fromint = Bool()
  val toint = Bool()
  val fastpipe = Bool()
  val fma = Bool()
  val div = Bool()
  val sqrt = Bool()
  val round = Bool()
  val wflags = Bool()
}

class FPUDecoder extends Module
{
  val io = new Bundle {
    val inst = Bits(INPUT, 32)
    val sigs = new FPUCtrlSigs().asOutput
  }

  val decoder = DecodeLogic(io.inst,
    List                  (FCMD_X,      X,X,X,X,X,X,X,X,X,X,X,X,X,X,X,X),
    Array(FLW      -> List(FCMD_X,      Y,Y,N,N,N,X,X,Y,N,N,N,N,N,N,N,N),
          FLD      -> List(FCMD_X,      Y,Y,N,N,N,X,X,N,N,N,N,N,N,N,N,N),
          FSW      -> List(FCMD_MV_XF,  Y,N,N,Y,N,Y,X,Y,N,Y,N,N,N,N,N,N),
          FSD      -> List(FCMD_MV_XF,  Y,N,N,Y,N,Y,X,N,N,Y,N,N,N,N,N,N),
          FMV_S_X  -> List(FCMD_MV_FX,  N,Y,N,N,N,X,X,Y,Y,N,N,N,N,N,Y,N),
          FMV_D_X  -> List(FCMD_MV_FX,  N,Y,N,N,N,X,X,N,Y,N,N,N,N,N,Y,N),
          FCVT_S_W -> List(FCMD_CVT_FI, N,Y,N,N,N,X,X,Y,Y,N,N,N,N,N,Y,Y),
          FCVT_S_WU-> List(FCMD_CVT_FI, N,Y,N,N,N,X,X,Y,Y,N,N,N,N,N,Y,Y),
          FCVT_S_L -> List(FCMD_CVT_FI, N,Y,N,N,N,X,X,Y,Y,N,N,N,N,N,Y,Y),
          FCVT_S_LU-> List(FCMD_CVT_FI, N,Y,N,N,N,X,X,Y,Y,N,N,N,N,N,Y,Y),
          FCVT_D_W -> List(FCMD_CVT_FI, N,Y,N,N,N,X,X,N,Y,N,N,N,N,N,Y,Y),
          FCVT_D_WU-> List(FCMD_CVT_FI, N,Y,N,N,N,X,X,N,Y,N,N,N,N,N,Y,Y),
          FCVT_D_L -> List(FCMD_CVT_FI, N,Y,N,N,N,X,X,N,Y,N,N,N,N,N,Y,Y),
          FCVT_D_LU-> List(FCMD_CVT_FI, N,Y,N,N,N,X,X,N,Y,N,N,N,N,N,Y,Y),
          FMV_X_S  -> List(FCMD_MV_XF,  N,N,Y,N,N,N,X,Y,N,Y,N,N,N,N,Y,N),
          FMV_X_D  -> List(FCMD_MV_XF,  N,N,Y,N,N,N,X,N,N,Y,N,N,N,N,Y,N),
          FCLASS_S -> List(FCMD_MV_XF,  N,N,Y,N,N,N,X,Y,N,Y,N,N,N,N,Y,N),
          FCLASS_D -> List(FCMD_MV_XF,  N,N,Y,N,N,N,X,N,N,Y,N,N,N,N,Y,N),
          FCVT_W_S -> List(FCMD_CVT_IF, N,N,Y,N,N,N,X,Y,N,Y,N,N,N,N,Y,Y),
          FCVT_WU_S-> List(FCMD_CVT_IF, N,N,Y,N,N,N,X,Y,N,Y,N,N,N,N,Y,Y),
          FCVT_L_S -> List(FCMD_CVT_IF, N,N,Y,N,N,N,X,Y,N,Y,N,N,N,N,Y,Y),
          FCVT_LU_S-> List(FCMD_CVT_IF, N,N,Y,N,N,N,X,Y,N,Y,N,N,N,N,Y,Y),
          FCVT_W_D -> List(FCMD_CVT_IF, N,N,Y,N,N,N,X,N,N,Y,N,N,N,N,Y,Y),
          FCVT_WU_D-> List(FCMD_CVT_IF, N,N,Y,N,N,N,X,N,N,Y,N,N,N,N,Y,Y),
          FCVT_L_D -> List(FCMD_CVT_IF, N,N,Y,N,N,N,X,N,N,Y,N,N,N,N,Y,Y),
          FCVT_LU_D-> List(FCMD_CVT_IF, N,N,Y,N,N,N,X,N,N,Y,N,N,N,N,Y,Y),
          FCVT_S_D -> List(FCMD_CVT_FF, N,Y,Y,N,N,N,X,Y,N,N,Y,N,N,N,Y,Y),
          FCVT_D_S -> List(FCMD_CVT_FF, N,Y,Y,N,N,N,X,N,N,N,Y,N,N,N,Y,Y),
          FEQ_S    -> List(FCMD_CMP,    N,N,Y,Y,N,N,N,Y,N,Y,N,N,N,N,N,Y),
          FLT_S    -> List(FCMD_CMP,    N,N,Y,Y,N,N,N,Y,N,Y,N,N,N,N,N,Y),
          FLE_S    -> List(FCMD_CMP,    N,N,Y,Y,N,N,N,Y,N,Y,N,N,N,N,N,Y),
          FEQ_D    -> List(FCMD_CMP,    N,N,Y,Y,N,N,N,N,N,Y,N,N,N,N,N,Y),
          FLT_D    -> List(FCMD_CMP,    N,N,Y,Y,N,N,N,N,N,Y,N,N,N,N,N,Y),
          FLE_D    -> List(FCMD_CMP,    N,N,Y,Y,N,N,N,N,N,Y,N,N,N,N,N,Y),
          FSGNJ_S  -> List(FCMD_SGNJ,   N,Y,Y,Y,N,N,N,Y,N,N,Y,N,N,N,N,N),
          FSGNJN_S -> List(FCMD_SGNJ,   N,Y,Y,Y,N,N,N,Y,N,N,Y,N,N,N,N,N),
          FSGNJX_S -> List(FCMD_SGNJ,   N,Y,Y,Y,N,N,N,Y,N,N,Y,N,N,N,N,N),
          FSGNJ_D  -> List(FCMD_SGNJ,   N,Y,Y,Y,N,N,N,N,N,N,Y,N,N,N,N,N),
          FSGNJN_D -> List(FCMD_SGNJ,   N,Y,Y,Y,N,N,N,N,N,N,Y,N,N,N,N,N),
          FSGNJX_D -> List(FCMD_SGNJ,   N,Y,Y,Y,N,N,N,N,N,N,Y,N,N,N,N,N),
          FMIN_S   -> List(FCMD_MINMAX, N,Y,Y,Y,N,N,N,Y,N,N,Y,N,N,N,N,Y),
          FMAX_S   -> List(FCMD_MINMAX, N,Y,Y,Y,N,N,N,Y,N,N,Y,N,N,N,N,Y),
          FMIN_D   -> List(FCMD_MINMAX, N,Y,Y,Y,N,N,N,N,N,N,Y,N,N,N,N,Y),
          FMAX_D   -> List(FCMD_MINMAX, N,Y,Y,Y,N,N,N,N,N,N,Y,N,N,N,N,Y),
          FADD_S   -> List(FCMD_ADD,    N,Y,Y,Y,N,N,Y,Y,N,N,N,Y,N,N,Y,Y),
          FSUB_S   -> List(FCMD_SUB,    N,Y,Y,Y,N,N,Y,Y,N,N,N,Y,N,N,Y,Y),
          FMUL_S   -> List(FCMD_MUL,    N,Y,Y,Y,N,N,N,Y,N,N,N,Y,N,N,Y,Y),
          FADD_D   -> List(FCMD_ADD,    N,Y,Y,Y,N,N,Y,N,N,N,N,Y,N,N,Y,Y),
          FSUB_D   -> List(FCMD_SUB,    N,Y,Y,Y,N,N,Y,N,N,N,N,Y,N,N,Y,Y),
          FMUL_D   -> List(FCMD_MUL,    N,Y,Y,Y,N,N,N,N,N,N,N,Y,N,N,Y,Y),
          FMADD_S  -> List(FCMD_MADD,   N,Y,Y,Y,Y,N,N,Y,N,N,N,Y,N,N,Y,Y),
          FMSUB_S  -> List(FCMD_MSUB,   N,Y,Y,Y,Y,N,N,Y,N,N,N,Y,N,N,Y,Y),
          FNMADD_S -> List(FCMD_NMADD,  N,Y,Y,Y,Y,N,N,Y,N,N,N,Y,N,N,Y,Y),
          FNMSUB_S -> List(FCMD_NMSUB,  N,Y,Y,Y,Y,N,N,Y,N,N,N,Y,N,N,Y,Y),
          FMADD_D  -> List(FCMD_MADD,   N,Y,Y,Y,Y,N,N,N,N,N,N,Y,N,N,Y,Y),
          FMSUB_D  -> List(FCMD_MSUB,   N,Y,Y,Y,Y,N,N,N,N,N,N,Y,N,N,Y,Y),
          FNMADD_D -> List(FCMD_NMADD,  N,Y,Y,Y,Y,N,N,N,N,N,N,Y,N,N,Y,Y),
          FNMSUB_D -> List(FCMD_NMSUB,  N,Y,Y,Y,Y,N,N,N,N,N,N,Y,N,N,Y,Y),
          FDIV_S   -> List(FCMD_DIV,    N,Y,Y,Y,N,N,N,Y,N,N,N,N,Y,N,Y,Y),
          FSQRT_S  -> List(FCMD_SQRT,   N,Y,Y,N,N,Y,X,Y,N,N,N,N,N,Y,Y,Y),
          FDIV_D   -> List(FCMD_DIV,    N,Y,Y,Y,N,N,N,N,N,N,N,N,Y,N,Y,Y),
          FSQRT_D  -> List(FCMD_SQRT,   N,Y,Y,N,N,Y,X,N,N,N,N,N,N,Y,Y,Y)
          ))
  val s = io.sigs
  val sigs = Seq(s.cmd, s.ldst, s.wen, s.ren1, s.ren2, s.ren3, s.swap12,
                 s.swap23, s.single, s.fromint, s.toint, s.fastpipe, s.fma,
                 s.div, s.sqrt, s.round, s.wflags)
  sigs zip decoder map {case(s,d) => s := d}
}

class FPUIO extends Bundle {
  val inst = Bits(INPUT, 32)
  val fromint_data = Bits(INPUT, 64)

  val fcsr_rm = Bits(INPUT, FPConstants.RM_SZ)
  val fcsr_flags = Valid(Bits(width = FPConstants.FLAGS_SZ))

  val store_data = Bits(OUTPUT, 64)
  val toint_data = Bits(OUTPUT, 64)

  val dmem_resp_val = Bool(INPUT)
  val dmem_resp_type = Bits(INPUT, 3)
  val dmem_resp_tag = UInt(INPUT, 5)
  val dmem_resp_data = Bits(INPUT, 64)

  val valid = Bool(INPUT)
  val fcsr_rdy = Bool(OUTPUT)
  val nack_mem = Bool(OUTPUT)
  val illegal_rm = Bool(OUTPUT)
  val killx = Bool(INPUT)
  val killm = Bool(INPUT)
  val dec = new FPUCtrlSigs().asOutput
  val sboard_set = Bool(OUTPUT)
  val sboard_clr = Bool(OUTPUT)
  val sboard_clra = UInt(OUTPUT, 5)

  val cp_req = Decoupled(new FPInput()).flip //cp doesn't pay attn to kill sigs
  val cp_resp = Decoupled(new FPResult())
}

class FPResult extends Bundle
{
  val data = Bits(width = 65)
  val exc = Bits(width = 5)
}

class FPInput extends FPUCtrlSigs {
  val rm = Bits(width = 3)
  val typ = Bits(width = 2)
  val in1 = Bits(width = 65)
  val in2 = Bits(width = 65)
  val in3 = Bits(width = 65)
}

class FPToInt extends Module
{
  val io = new Bundle {
    val in = Valid(new FPInput).flip
    val as_double = new FPInput().asOutput
    val out = Valid(new Bundle {
      val lt = Bool()
      val store = Bits(width = 64)
      val toint = Bits(width = 64)
      val exc = Bits(width = 5)
    })
  }

  val in = Reg(new FPInput)
  val valid = Reg(next=io.in.valid)
  when (io.in.valid) {
    def upconvert(x: UInt) = hardfloat.recodedFloatNToRecodedFloatM(x, Bits(0), 23, 9, 52, 12)._1
    in := io.in.bits
    when (io.in.bits.single && !io.in.bits.ldst && io.in.bits.cmd != FCMD_MV_XF) {
      in.in1 := upconvert(io.in.bits.in1)
      in.in2 := upconvert(io.in.bits.in2)
    }
  }

  val unrec_s = hardfloat.recodedFloatNToFloatN(in.in1, 23, 9)
  val unrec_d = hardfloat.recodedFloatNToFloatN(in.in1, 52, 12)
  val unrec_out = Mux(in.single, Cat(Fill(32, unrec_s(31)), unrec_s), unrec_d)

  val classify_s = hardfloat.recodedFloatNClassify(in.in1, 23, 9)
  val classify_d = hardfloat.recodedFloatNClassify(in.in1, 52, 12)
  val classify_out = Mux(in.single, classify_s, classify_d)

  val dcmp = Module(new hardfloat.recodedFloatNCompare(52, 12))
  dcmp.io.a := in.in1
  dcmp.io.b := in.in2
  val dcmp_out = (~in.rm & Cat(dcmp.io.a_lt_b, dcmp.io.a_eq_b)).orR
  val dcmp_exc = (~in.rm & Cat(dcmp.io.a_lt_b_invalid, dcmp.io.a_eq_b_invalid)).orR << 4

  val d2i = hardfloat.recodedFloatNToAny(in.in1, in.rm, in.typ ^ 1, 52, 12, 64)

  io.out.bits.toint := Mux(in.rm(0), classify_out, unrec_out)
  io.out.bits.store := unrec_out
  io.out.bits.exc := Bits(0)

  when (in.cmd === FCMD_CMP) {
    io.out.bits.toint := dcmp_out
    io.out.bits.exc := dcmp_exc
  }
  when (in.cmd === FCMD_CVT_IF) {
    io.out.bits.toint := Mux(in.typ(1), d2i._1, d2i._1(31,0).toSInt).toUInt
    io.out.bits.exc := d2i._2
  }

  io.out.valid := valid
  io.out.bits.lt := dcmp.io.a_lt_b
  io.as_double := in
}

class IntToFP(val latency: Int) extends Module
{
  val io = new Bundle {
    val in = Valid(new FPInput).flip
    val out = Valid(new FPResult)
  }

  val in = Pipe(io.in)

  val mux = Wire(new FPResult)
  mux.exc := Bits(0)
  mux.data := hardfloat.floatNToRecodedFloatN(in.bits.in1, 52, 12)
  when (in.bits.single) {
    mux.data := Cat(SInt(-1, 32), hardfloat.floatNToRecodedFloatN(in.bits.in1, 23, 9))
  }

  when (in.bits.cmd === FCMD_CVT_FI) {
    when (in.bits.single) {
      val u = hardfloat.anyToRecodedFloatN(in.bits.in1(63,0), in.bits.rm, in.bits.typ ^ 1, 23, 9, 64)
      mux.data := Cat(SInt(-1, 32), u._1)
      mux.exc := u._2
    }.otherwise {
      val u = hardfloat.anyToRecodedFloatN(in.bits.in1(63,0), in.bits.rm, in.bits.typ ^ 1, 52, 12, 64)
      mux.data := u._1
      mux.exc := u._2
    }
  }

  io.out <> Pipe(in.valid, mux, latency-1)
}

class FPToFP(val latency: Int) extends Module
{
  val io = new Bundle {
    val in = Valid(new FPInput).flip
    val out = Valid(new FPResult)
    val lt = Bool(INPUT) // from FPToInt
  }

  val in = Pipe(io.in)

  // fp->fp units
  val isSgnj = in.bits.cmd === FCMD_SGNJ
  def fsgnjSign(in1: Bits, in2: Bits, pos: Int, en: Bool, rm: Bits) =
    Mux(rm(1) || !en, in1(pos), rm(0)) ^ (en && in2(pos))
  val sign_s = fsgnjSign(in.bits.in1, in.bits.in2, 32, in.bits.single && isSgnj, in.bits.rm)
  val sign_d = fsgnjSign(in.bits.in1, in.bits.in2, 64, !in.bits.single && isSgnj, in.bits.rm)
  val fsgnj = Cat(sign_d, in.bits.in1(63,33), sign_s, in.bits.in1(31,0))

  val s2d = hardfloat.recodedFloatNToRecodedFloatM(in.bits.in1, in.bits.rm, 23, 9, 52, 12)
  val d2s = hardfloat.recodedFloatNToRecodedFloatM(in.bits.in1, in.bits.rm, 52, 12, 23, 9)

  val isnan1 = Mux(in.bits.single, in.bits.in1(31,29).andR, in.bits.in1(63,61).andR)
  val isnan2 = Mux(in.bits.single, in.bits.in2(31,29).andR, in.bits.in2(63,61).andR)
  val issnan1 = isnan1 && ~Mux(in.bits.single, in.bits.in1(22), in.bits.in1(51))
  val issnan2 = isnan2 && ~Mux(in.bits.single, in.bits.in2(22), in.bits.in2(51))
  val minmax_exc = Cat(issnan1 || issnan2, Bits(0,4))
  val isMax = in.bits.rm(0)
  val isLHS = isnan2 || isMax != io.lt && !isnan1

  val mux = Wire(new FPResult)
  mux.exc := minmax_exc
  mux.data := in.bits.in2

  when (isSgnj) { mux.exc := UInt(0) }
  when (isSgnj || isLHS) { mux.data := fsgnj }
  when (in.bits.cmd === FCMD_CVT_FF) {
    when (in.bits.single) {
      mux.data := Cat(SInt(-1, 32), d2s._1)
      mux.exc := d2s._2
    }.otherwise {
      mux.data := s2d._1
      mux.exc := s2d._2
    }
  }

  io.out <> Pipe(in.valid, mux, latency-1)
}

class FPUFMAPipe(val latency: Int, sigWidth: Int, expWidth: Int) extends Module
{
  val io = new Bundle {
    val in = Valid(new FPInput).flip
    val out = Valid(new FPResult)
  }
  
  val width = sigWidth + expWidth
  val one = UInt(1) << (width-1)
  val zero = (io.in.bits.in1(width) ^ io.in.bits.in2(width)) << width

  val valid = Reg(next=io.in.valid)
  val in = Reg(new FPInput)
  when (io.in.valid) {
    in := io.in.bits
    val cmd_fma = io.in.bits.ren3
    val cmd_addsub = io.in.bits.swap23
    in.cmd := Cat(io.in.bits.cmd(1) & (cmd_fma || cmd_addsub), io.in.bits.cmd(0))
    when (cmd_addsub) { in.in2 := one }
    unless (cmd_fma || cmd_addsub) { in.in3 := zero }
  }

  val fma = Module(new hardfloat.mulAddSubRecodedFloatN(sigWidth, expWidth))
  fma.io.op := in.cmd
  fma.io.roundingMode := in.rm
  fma.io.a := in.in1
  fma.io.b := in.in2
  fma.io.c := in.in3

  val res = Wire(new FPResult)
  res.data := Cat(SInt(-1, 32), fma.io.out)
  res.exc := fma.io.exceptionFlags
  io.out := Pipe(valid, res, latency-1)
}

class FPU(implicit p: Parameters) extends CoreModule()(p) {
  val io = new FPUIO

  val ex_reg_valid = Reg(next=io.valid, init=Bool(false))
  val req_valid = ex_reg_valid || io.cp_req.valid
  val ex_reg_inst = RegEnable(io.inst, io.valid)
  val ex_cp_valid = io.cp_req.valid && !ex_reg_valid
  val mem_reg_valid = Reg(next=ex_reg_valid && !io.killx || ex_cp_valid, init=Bool(false))
  val mem_reg_inst = RegEnable(ex_reg_inst, ex_reg_valid)
  val mem_cp_valid = Reg(next=ex_cp_valid, init=Bool(false))
  val killm = (io.killm || io.nack_mem) && !mem_cp_valid
  val wb_reg_valid = Reg(next=mem_reg_valid && (!killm || mem_cp_valid), init=Bool(false))
  val wb_cp_valid = Reg(next=mem_cp_valid, init=Bool(false))

  val fp_decoder = Module(new FPUDecoder)
  fp_decoder.io.inst := io.inst

  val cp_ctrl = new FPUCtrlSigs
  cp_ctrl <> io.cp_req.bits
  io.cp_resp.valid := Bool(false)
  io.cp_resp.bits.data := UInt(0)

  val id_ctrl = fp_decoder.io.sigs
  val ex_ctrl = Mux(ex_reg_valid, RegEnable(id_ctrl, io.valid), cp_ctrl)
  val mem_ctrl = RegEnable(ex_ctrl, req_valid)
  val wb_ctrl = RegEnable(mem_ctrl, mem_reg_valid)

  // load response
  val load_wb = Reg(next=io.dmem_resp_val)
  val load_wb_single = RegEnable(io.dmem_resp_type === MT_W || io.dmem_resp_type === MT_WU, io.dmem_resp_val)
  val load_wb_data = RegEnable(io.dmem_resp_data, io.dmem_resp_val)
  val load_wb_tag = RegEnable(io.dmem_resp_tag, io.dmem_resp_val)
  val rec_s = hardfloat.floatNToRecodedFloatN(load_wb_data, 23, 9)
  val rec_d = hardfloat.floatNToRecodedFloatN(load_wb_data, 52, 12)
  val load_wb_data_recoded = Mux(load_wb_single, Cat(SInt(-1, 32), rec_s), rec_d)

  // regfile
  val regfile = Mem(32, Bits(width = 65))
  when (load_wb) { 
    regfile(load_wb_tag) := load_wb_data_recoded 
    if (enableCommitLog) {
      printf ("f%d p%d 0x%x\n", load_wb_tag, load_wb_tag + UInt(32),
        Mux(load_wb_single, load_wb_data(31,0), load_wb_data))
    }
  }

  val ex_ra1::ex_ra2::ex_ra3::Nil = List.fill(3)(Reg(UInt()))
  when (io.valid) {
    when (id_ctrl.ren1) {
      when (!id_ctrl.swap12) { ex_ra1 := io.inst(19,15) }
      when (id_ctrl.swap12) { ex_ra2 := io.inst(19,15) }
    }
    when (id_ctrl.ren2) {
      when (id_ctrl.swap12) { ex_ra1 := io.inst(24,20) }
      when (id_ctrl.swap23) { ex_ra3 := io.inst(24,20) }
      when (!id_ctrl.swap12 && !id_ctrl.swap23) { ex_ra2 := io.inst(24,20) }
    }
    when (id_ctrl.ren3) { ex_ra3 := io.inst(31,27) }
  }
  val ex_rs1::ex_rs2::ex_rs3::Nil = Seq(ex_ra1, ex_ra2, ex_ra3).map(regfile(_))
  val ex_rm = Mux(ex_reg_inst(14,12) === Bits(7), io.fcsr_rm, ex_reg_inst(14,12))

  val cp_rs1 = io.cp_req.bits.in1
  val cp_rs2 = Mux(io.cp_req.bits.swap23, io.cp_req.bits.in3, io.cp_req.bits.in2)
  val cp_rs3 = Mux(io.cp_req.bits.swap23, io.cp_req.bits.in2, io.cp_req.bits.in3)

  val req = Wire(new FPInput)
  req := ex_ctrl
  req.rm := Mux(ex_reg_valid, ex_rm, io.cp_req.bits.rm)
  req.in1 := Mux(ex_reg_valid, ex_rs1, cp_rs1)
  req.in2 := Mux(ex_reg_valid, ex_rs2, cp_rs2)
  req.in3 := Mux(ex_reg_valid, ex_rs3, cp_rs3)
  req.typ := Mux(ex_reg_valid, ex_reg_inst(21,20), io.cp_req.bits.typ)

<<<<<<< HEAD
  val sfma = Module(new FPUFMAPipe(params(SFMALatency), 23, 9))
  sfma.io.in.valid := req_valid && ex_ctrl.fma && ex_ctrl.single
  sfma.io.in.bits := req

  val dfma = Module(new FPUFMAPipe(params(DFMALatency), 52, 12))
  dfma.io.in.valid := req_valid && ex_ctrl.fma && !ex_ctrl.single
=======
  val sfma = Module(new FPUFMAPipe(p(SFMALatency), 23, 9))
  sfma.io.in.valid := ex_reg_valid && ex_ctrl.fma && ex_ctrl.single
  sfma.io.in.bits := req

  val dfma = Module(new FPUFMAPipe(p(DFMALatency), 52, 12))
  dfma.io.in.valid := ex_reg_valid && ex_ctrl.fma && !ex_ctrl.single
>>>>>>> 6f8997be
  dfma.io.in.bits := req

  val fpiu = Module(new FPToInt)
  fpiu.io.in.valid := req_valid && (ex_ctrl.toint || ex_ctrl.div || ex_ctrl.sqrt || ex_ctrl.cmd === FCMD_MINMAX)
  fpiu.io.in.bits := req
  io.store_data := fpiu.io.out.bits.store
  io.toint_data := fpiu.io.out.bits.toint
  when(fpiu.io.out.valid && mem_cp_valid && mem_ctrl.toint){
    io.cp_resp.bits.data := fpiu.io.out.bits.toint
    io.cp_resp.valid := Bool(true)
  }

  val ifpu = Module(new IntToFP(3))
  ifpu.io.in.valid := req_valid && ex_ctrl.fromint
  ifpu.io.in.bits := req
  ifpu.io.in.bits.in1 := Mux(ex_reg_valid, io.fromint_data, cp_rs1)

  val fpmu = Module(new FPToFP(2))
  fpmu.io.in.valid := req_valid && ex_ctrl.fastpipe
  fpmu.io.in.bits := req
  fpmu.io.lt := fpiu.io.out.bits.lt

  val divSqrt_wen = Reg(next=Bool(false))
  val divSqrt_inReady = Wire(init=Bool(false))
  val divSqrt_waddr = Reg(Bits())
  val divSqrt_wdata = Wire(Bits())
  val divSqrt_flags = Wire(Bits())
  val divSqrt_in_flight = Reg(init=Bool(false))
  val divSqrt_cp = Reg(init=Bool(false))

  // writeback arbitration
  case class Pipe(p: Module, lat: Int, cond: (FPUCtrlSigs) => Bool, res: FPResult)
  val pipes = List(
    Pipe(fpmu, fpmu.latency, (c: FPUCtrlSigs) => c.fastpipe, fpmu.io.out.bits),
    Pipe(ifpu, ifpu.latency, (c: FPUCtrlSigs) => c.fromint, ifpu.io.out.bits),
    Pipe(sfma, sfma.latency, (c: FPUCtrlSigs) => c.fma && c.single, sfma.io.out.bits),
    Pipe(dfma, dfma.latency, (c: FPUCtrlSigs) => c.fma && !c.single, dfma.io.out.bits))
  def latencyMask(c: FPUCtrlSigs, offset: Int) = {
    require(pipes.forall(_.lat >= offset))
    pipes.map(p => Mux(p.cond(c), UInt(1 << p.lat-offset), UInt(0))).reduce(_|_)
  }
  def pipeid(c: FPUCtrlSigs) = pipes.zipWithIndex.map(p => Mux(p._1.cond(c), UInt(p._2), UInt(0))).reduce(_|_)
  val maxLatency = pipes.map(_.lat).max
  val memLatencyMask = latencyMask(mem_ctrl, 2)

  val wen = Reg(init=Bits(0, maxLatency-1))
  val winfo = Reg(Vec(Bits(), maxLatency-1))
  val mem_wen = mem_reg_valid && (mem_ctrl.fma || mem_ctrl.fastpipe || mem_ctrl.fromint)
<<<<<<< HEAD
  val write_port_busy = RegEnable(mem_wen && (memLatencyMask & latencyMask(ex_ctrl, 1)).orR || (wen & latencyMask(ex_ctrl, 0)).orR, req_valid)
  val mem_winfo = Cat(mem_cp_valid, pipeid(mem_ctrl), mem_reg_inst(11,7))
=======
  val write_port_busy = RegEnable(mem_wen && (memLatencyMask & latencyMask(ex_ctrl, 1)).orR || (wen & latencyMask(ex_ctrl, 0)).orR, ex_reg_valid)
  val mem_winfo = Cat(pipeid(mem_ctrl), mem_ctrl.single, mem_reg_inst(11,7)) //single only used for debugging
>>>>>>> 6f8997be

  for (i <- 0 until maxLatency-2) {
    when (wen(i+1)) { winfo(i) := winfo(i+1) }
  }
  wen := wen >> 1
  when (mem_wen) {
    when (!killm) {
      wen := wen >> 1 | memLatencyMask
    }
    for (i <- 0 until maxLatency-1) {
      when (!write_port_busy && memLatencyMask(i)) {
        winfo(i) := mem_winfo
      }
    }
  }

  val waddr = Mux(divSqrt_wen, divSqrt_waddr, winfo(0)(4,0).toUInt)
<<<<<<< HEAD
  val wsrc = winfo(0) >> 5
  val wcp = winfo(0)(5+log2Up(pipes.size))
  val wdata = Mux(divSqrt_wen, divSqrt_wdata, Vec(pipes.map(_.wdata))(wsrc))
  val wexc = Vec(pipes.map(_.wexc))(wsrc)
  when ((!wcp && wen(0)) || (!divSqrt_cp && divSqrt_wen)) { regfile(waddr) := wdata }
  when ((wcp && wen(0)) || (divSqrt_cp && divSqrt_wen)) { 
    io.cp_resp.bits.data := wdata
    io.cp_resp.valid := Bool(true) 
  }
  io.cp_req.ready := !ex_reg_valid
=======
  val wsrc = (winfo(0) >> 6)
  val wdata = Mux(divSqrt_wen, divSqrt_wdata, Vec(pipes.map(_.res.data))(wsrc))
  val wexc = Vec(pipes.map(_.res.exc))(wsrc)
  when (wen(0) || divSqrt_wen) {
    regfile(waddr) := wdata 
    if (enableCommitLog) {
      val wdata_unrec_s = hardfloat.recodedFloatNToFloatN(wdata(64,0), 23, 9)
      val wdata_unrec_d = hardfloat.recodedFloatNToFloatN(wdata(64,0), 52, 12)
      val wb_single = (winfo(0) >> 5)(0)
      printf ("f%d p%d 0x%x\n", waddr, waddr+ UInt(32),
        Mux(wb_single, Cat(UInt(0,32), wdata_unrec_s), wdata_unrec_d))
    }
  }
>>>>>>> 6f8997be

  val wb_toint_valid = wb_reg_valid && wb_ctrl.toint
  val wb_toint_exc = RegEnable(fpiu.io.out.bits.exc, mem_ctrl.toint)
  io.fcsr_flags.valid := wb_toint_valid || divSqrt_wen || wen(0)
  io.fcsr_flags.bits :=
    Mux(wb_toint_valid, wb_toint_exc, UInt(0)) |
    Mux(divSqrt_wen, divSqrt_flags, UInt(0)) |
    Mux(wen(0), wexc, UInt(0))

  val units_busy = mem_reg_valid && (mem_ctrl.div || mem_ctrl.sqrt) && (!divSqrt_inReady || wen.orR) // || mem_reg_valid && mem_ctrl.fma && Reg(next=Mux(ex_ctrl.single, io.sfma.valid, io.dfma.valid))
  io.fcsr_rdy := !(ex_reg_valid && ex_ctrl.wflags || mem_reg_valid && mem_ctrl.wflags || wb_reg_valid && wb_ctrl.toint || wen.orR || divSqrt_in_flight)
  io.nack_mem := units_busy || write_port_busy || divSqrt_in_flight
  io.dec <> fp_decoder.io.sigs
  def useScoreboard(f: ((Pipe, Int)) => Bool) = pipes.zipWithIndex.filter(_._1.lat > 3).map(x => f(x)).fold(Bool(false))(_||_)
  io.sboard_set := wb_reg_valid && !wb_cp_valid && Reg(next=useScoreboard(_._1.cond(mem_ctrl)) || mem_ctrl.div || mem_ctrl.sqrt)
  io.sboard_clr := !wb_cp_valid && (divSqrt_wen || (wen(0) && useScoreboard(x => wsrc === UInt(x._2))))
  io.sboard_clra := waddr
  // we don't currently support round-max-magnitude (rm=4)
  io.illegal_rm := ex_rm(2) && ex_ctrl.round

  divSqrt_wdata := 0
  divSqrt_flags := 0
  if (p(FDivSqrt)) {
    val divSqrt_single = Reg(Bool())
    val divSqrt_rm = Reg(Bits())
    val divSqrt_flags_double = Reg(Bits())
    val divSqrt_wdata_double = Reg(Bits())

    val divSqrt = Module(new hardfloat.divSqrtRecodedFloat64)
    divSqrt_inReady := Mux(divSqrt.io.sqrtOp, divSqrt.io.inReady_sqrt, divSqrt.io.inReady_div)
    val divSqrt_outValid = divSqrt.io.outValid_div || divSqrt.io.outValid_sqrt
    val divSqrt_wb_hazard = wen.orR
    divSqrt.io.inValid := mem_reg_valid && !divSqrt_wb_hazard && !divSqrt_in_flight && (!io.killm || mem_cp_valid) && (mem_ctrl.div || mem_ctrl.sqrt)
    divSqrt.io.sqrtOp := mem_ctrl.sqrt
    divSqrt.io.a := fpiu.io.as_double.in1
    divSqrt.io.b := fpiu.io.as_double.in2
    divSqrt.io.roundingMode := fpiu.io.as_double.rm

    when (divSqrt.io.inValid && divSqrt_inReady) {
      divSqrt_in_flight := true
      divSqrt_single := mem_ctrl.single
      divSqrt_waddr := mem_reg_inst(11,7)
      divSqrt_rm := divSqrt.io.roundingMode
      divSqrt_cp := mem_cp_valid
    }

    when (divSqrt_outValid) {
      divSqrt_wen := true
      divSqrt_wdata_double := divSqrt.io.out
      divSqrt_in_flight := false
      divSqrt_flags_double := divSqrt.io.exceptionFlags
    }

    val divSqrt_toSingle = hardfloat.recodedFloatNToRecodedFloatM(divSqrt_wdata_double, ex_rm, 52, 12, 23, 9)
    divSqrt_wdata := Mux(divSqrt_single, divSqrt_toSingle._1, divSqrt_wdata_double)
    divSqrt_flags := divSqrt_flags_double | Mux(divSqrt_single, divSqrt_toSingle._2, Bits(0))
  }
}<|MERGE_RESOLUTION|>--- conflicted
+++ resolved
@@ -427,21 +427,12 @@
   req.in3 := Mux(ex_reg_valid, ex_rs3, cp_rs3)
   req.typ := Mux(ex_reg_valid, ex_reg_inst(21,20), io.cp_req.bits.typ)
 
-<<<<<<< HEAD
-  val sfma = Module(new FPUFMAPipe(params(SFMALatency), 23, 9))
+  val sfma = Module(new FPUFMAPipe(p(SFMALatency), 23, 9))
   sfma.io.in.valid := req_valid && ex_ctrl.fma && ex_ctrl.single
   sfma.io.in.bits := req
 
-  val dfma = Module(new FPUFMAPipe(params(DFMALatency), 52, 12))
+  val dfma = Module(new FPUFMAPipe(p(DFMALatency), 52, 12))
   dfma.io.in.valid := req_valid && ex_ctrl.fma && !ex_ctrl.single
-=======
-  val sfma = Module(new FPUFMAPipe(p(SFMALatency), 23, 9))
-  sfma.io.in.valid := ex_reg_valid && ex_ctrl.fma && ex_ctrl.single
-  sfma.io.in.bits := req
-
-  val dfma = Module(new FPUFMAPipe(p(DFMALatency), 52, 12))
-  dfma.io.in.valid := ex_reg_valid && ex_ctrl.fma && !ex_ctrl.single
->>>>>>> 6f8997be
   dfma.io.in.bits := req
 
   val fpiu = Module(new FPToInt)
@@ -490,13 +481,8 @@
   val wen = Reg(init=Bits(0, maxLatency-1))
   val winfo = Reg(Vec(Bits(), maxLatency-1))
   val mem_wen = mem_reg_valid && (mem_ctrl.fma || mem_ctrl.fastpipe || mem_ctrl.fromint)
-<<<<<<< HEAD
   val write_port_busy = RegEnable(mem_wen && (memLatencyMask & latencyMask(ex_ctrl, 1)).orR || (wen & latencyMask(ex_ctrl, 0)).orR, req_valid)
-  val mem_winfo = Cat(mem_cp_valid, pipeid(mem_ctrl), mem_reg_inst(11,7))
-=======
-  val write_port_busy = RegEnable(mem_wen && (memLatencyMask & latencyMask(ex_ctrl, 1)).orR || (wen & latencyMask(ex_ctrl, 0)).orR, ex_reg_valid)
-  val mem_winfo = Cat(pipeid(mem_ctrl), mem_ctrl.single, mem_reg_inst(11,7)) //single only used for debugging
->>>>>>> 6f8997be
+  val mem_winfo = Cat(mem_cp_valid, pipeid(mem_ctrl), mem_ctrl.single, mem_reg_inst(11,7)) //single only used for debugging
 
   for (i <- 0 until maxLatency-2) {
     when (wen(i+1)) { winfo(i) := winfo(i+1) }
@@ -514,23 +500,12 @@
   }
 
   val waddr = Mux(divSqrt_wen, divSqrt_waddr, winfo(0)(4,0).toUInt)
-<<<<<<< HEAD
-  val wsrc = winfo(0) >> 5
-  val wcp = winfo(0)(5+log2Up(pipes.size))
-  val wdata = Mux(divSqrt_wen, divSqrt_wdata, Vec(pipes.map(_.wdata))(wsrc))
-  val wexc = Vec(pipes.map(_.wexc))(wsrc)
-  when ((!wcp && wen(0)) || (!divSqrt_cp && divSqrt_wen)) { regfile(waddr) := wdata }
-  when ((wcp && wen(0)) || (divSqrt_cp && divSqrt_wen)) { 
-    io.cp_resp.bits.data := wdata
-    io.cp_resp.valid := Bool(true) 
-  }
-  io.cp_req.ready := !ex_reg_valid
-=======
   val wsrc = (winfo(0) >> 6)
+  val wcp = winfo(0)(6+log2Up(pipes.size))
   val wdata = Mux(divSqrt_wen, divSqrt_wdata, Vec(pipes.map(_.res.data))(wsrc))
   val wexc = Vec(pipes.map(_.res.exc))(wsrc)
-  when (wen(0) || divSqrt_wen) {
-    regfile(waddr) := wdata 
+  when ((!wcp && wen(0)) || (!divSqrt_cp && divSqrt_wen)) { 
+    regfile(waddr) := wdata
     if (enableCommitLog) {
       val wdata_unrec_s = hardfloat.recodedFloatNToFloatN(wdata(64,0), 23, 9)
       val wdata_unrec_d = hardfloat.recodedFloatNToFloatN(wdata(64,0), 52, 12)
@@ -539,7 +514,11 @@
         Mux(wb_single, Cat(UInt(0,32), wdata_unrec_s), wdata_unrec_d))
     }
   }
->>>>>>> 6f8997be
+  when ((wcp && wen(0)) || (divSqrt_cp && divSqrt_wen)) { 
+    io.cp_resp.bits.data := wdata
+    io.cp_resp.valid := Bool(true) 
+  }
+  io.cp_req.ready := !ex_reg_valid
 
   val wb_toint_valid = wb_reg_valid && wb_ctrl.toint
   val wb_toint_exc = RegEnable(fpiu.io.out.bits.exc, mem_ctrl.toint)
