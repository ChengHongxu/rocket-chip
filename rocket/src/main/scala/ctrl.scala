--- conflicted
+++ resolved
@@ -92,15 +92,19 @@
   val xpr64 = Y;
 
   val decode_default =
-<<<<<<< HEAD
-                //                    jalr                                                                                         eret
-                //         fp_val     | renx2                                                          div_val                       | syscall
+                //                    jalr                                                                                    eret
+                //         fp_val     | renx2                                                   div_val                       | syscall
                 //         | vec_val  | | renx1                     mem_val           mul_val   | wen            pcr          | | privileged
                 //   val   | | brtype | | | s_alu2   dw     alu     | mem_cmd mem_type| mul_fn  | | s_wa  s_wb   |     sync   | | | replay_next
                 //   |     | | |      | | | |        |      |       | |         |     | |       | | |     |      |     |      | | | |
                 List(N,    X,X,BR_X,  X,X,X,A2_X,    DW_X,  FN_X,   N,M_X,      MT_X, X,MUL_X,  X,X,WA_X, WB_X,  PCR_X,SYNC_X,X,X,X,X)
                                         
-  val xdecode = Array(                  
+  val table: Array[(Bits, List[Bits])]
+}
+
+object rocketCtrlXDecode extends rocketCtrlDecodeConstants
+{
+  val table = Array(
                 //                    jalr                                                                                    eret
                 //         fp_val     | renx2                                                   div_val                       | syscall
                 //         | vec_val  | | renx1                     mem_val           mul_val   | wen            pcr          | | privileged
@@ -207,8 +211,11 @@
     RDTIME->    List(Y,    N,N,BR_N,  N,N,N,A2_X,    DW_XPR,FN_X,   N,M_X,      MT_X, N,MUL_X,  N,Y,WA_RD,WB_TSC,PCR_N,SYNC_N,N,N,N,N),
     RDCYCLE->   List(Y,    N,N,BR_N,  N,N,N,A2_X,    DW_XPR,FN_X,   N,M_X,      MT_X, N,MUL_X,  N,Y,WA_RD,WB_TSC,PCR_N,SYNC_N,N,N,N,N),
     RDINSTRET-> List(Y,    N,N,BR_N,  N,N,N,A2_X,    DW_XPR,FN_X,   N,M_X,      MT_X, N,MUL_X,  N,Y,WA_RD,WB_IRT,PCR_N,SYNC_N,N,N,N,N))
-                                        
-  val fdecode = Array(                  
+}
+
+object rocketCtrlFDecode extends rocketCtrlDecodeConstants
+{
+  val table = Array(
                 //                    jalr                                                                                    eret
                 //         fp_val     | renx2                                                   div_val                       | syscall
                 //         | vec_val  | | renx1                     mem_val           mul_val   | wen            pcr          | | privileged
@@ -272,8 +279,11 @@
     FLD->       List(FPU_Y,Y,N,BR_N,  N,N,Y,A2_ITYPE,DW_XPR,FN_ADD, Y,M_XRD,    MT_D, N,MUL_X,  N,N,WA_RD,WB_ALU,PCR_N,SYNC_N,N,N,N,N),
     FSW->       List(FPU_Y,Y,N,BR_N,  N,N,Y,A2_BTYPE,DW_XPR,FN_ADD, Y,M_XWR,    MT_W, N,MUL_X,  N,N,WA_X, WB_ALU,PCR_N,SYNC_N,N,N,N,N),
     FSD->       List(FPU_Y,Y,N,BR_N,  N,N,Y,A2_BTYPE,DW_XPR,FN_ADD, Y,M_XWR,    MT_D, N,MUL_X,  N,N,WA_X, WB_ALU,PCR_N,SYNC_N,N,N,N,N))
-                                        
-  val vdecode = Array(                  
+}
+
+object rocketCtrlVDecode extends rocketCtrlDecodeConstants
+{
+  val table = Array(
                 //                    jalr                                                                                    eret
                 //         fp_val     | renx2                                                   div_val                       | syscall
                 //         | vec_val  | | renx1                     mem_val           mul_val   | wen            pcr          | | privileged
@@ -326,252 +336,6 @@
     VXCPTEVAC-> List(VEC_Y,N,Y,BR_N,  N,N,Y,A2_ZERO, DW_XPR,FN_ADD, N,M_X,      MT_X, N,MUL_X,  N,N,WA_RD,WB_ALU,PCR_N,SYNC_N,N,N,Y,N),
     VXCPTKILL-> List(VEC_Y,N,Y,BR_N,  N,N,N,A2_X,    DW_X,  FN_X,   N,M_X,      MT_X, N,MUL_X,  N,N,WA_X, WB_X,  PCR_N,SYNC_N,N,N,Y,N),
     VXCPTHOLD-> List(VEC_Y,N,Y,BR_N,  N,N,N,A2_X,    DW_X,  FN_X,   N,M_X,      MT_X, N,MUL_X,  N,N,WA_X, WB_X,  PCR_N,SYNC_N,N,N,Y,N))
-=======
-                //                                                                                                                 eret
-                //         fp_val     renx2                                                                                        | syscall
-                //         | vec_val  | renx1                     mem_val           mul_val   div_val  wen            pcr          | | privileged
-                //   val   | | brtype | | s_alu2   dw     alu     | mem_cmd mem_type| mul_fn  | div_fn | s_wa  s_wb   |     sync   | | | replay_next
-                //   |     | | |      | | |        |      |       | |         |     | |       | |      | |     |      |     |      | | | |
-                List(N,    X,X,BR_X,  X,X,A2_X,    DW_X,  FN_X,   N,M_X,      MT_X, X,MUL_X,  X,DIV_X, X,WA_X, WB_X,  PCR_X,SYNC_X,X,X,X,X)
-
-  val table: Array[(Bits, List[Bits])]
-}
-
-object rocketCtrlXDecode extends rocketCtrlDecodeConstants
-{
-  val table = Array(
-                //                                                                                                                 eret
-                //         fp_val     renx2                                                                                        | syscall
-                //         | vec_val  | renx1                     mem_val           mul_val   div_val  wen            pcr          | | privileged
-                //   val   | | brtype | | s_alu2   dw     alu     | mem_cmd mem_type| mul_fn  | div_fn | s_wa  s_wb   |     sync   | | | replay_next
-                //   |     | | |      | | |        |      |       | |         |     | |       | |      | |     |      |     |      | | | |
-    BNE->       List(Y,    N,N,BR_NE, Y,Y,A2_BTYPE,DW_X,  FN_ADD, N,M_X,      MT_X, N,MUL_X,  N,DIV_X, N,WA_X, WB_X,  PCR_N,SYNC_N,N,N,N,N),
-    BEQ->       List(Y,    N,N,BR_EQ, Y,Y,A2_BTYPE,DW_X,  FN_ADD, N,M_X,      MT_X, N,MUL_X,  N,DIV_X, N,WA_X, WB_X,  PCR_N,SYNC_N,N,N,N,N),
-    BLT->       List(Y,    N,N,BR_LT, Y,Y,A2_BTYPE,DW_X,  FN_ADD, N,M_X,      MT_X, N,MUL_X,  N,DIV_X, N,WA_X, WB_X,  PCR_N,SYNC_N,N,N,N,N),
-    BLTU->      List(Y,    N,N,BR_LTU,Y,Y,A2_BTYPE,DW_X,  FN_ADD, N,M_X,      MT_X, N,MUL_X,  N,DIV_X, N,WA_X, WB_X,  PCR_N,SYNC_N,N,N,N,N),
-    BGE->       List(Y,    N,N,BR_GE, Y,Y,A2_BTYPE,DW_X,  FN_ADD, N,M_X,      MT_X, N,MUL_X,  N,DIV_X, N,WA_X, WB_X,  PCR_N,SYNC_N,N,N,N,N),
-    BGEU->      List(Y,    N,N,BR_GEU,Y,Y,A2_BTYPE,DW_X,  FN_ADD, N,M_X,      MT_X, N,MUL_X,  N,DIV_X, N,WA_X, WB_X,  PCR_N,SYNC_N,N,N,N,N),
-
-    J->         List(Y,    N,N,BR_J,  N,N,A2_JTYPE,DW_X,  FN_ADD, N,M_X,      MT_X, N,MUL_X,  N,DIV_X, N,WA_X, WB_X,  PCR_N,SYNC_N,N,N,N,N),
-    JAL->       List(Y,    N,N,BR_J,  N,N,A2_JTYPE,DW_X,  FN_ADD, N,M_X,      MT_X, N,MUL_X,  N,DIV_X, Y,WA_RA,WB_PC, PCR_N,SYNC_N,N,N,N,N),
-    JALR_C->    List(Y,    N,N,BR_JR, N,Y,A2_ITYPE,DW_XPR,FN_ADD, N,M_X,      MT_X, N,MUL_X,  N,DIV_X, Y,WA_RD,WB_PC, PCR_N,SYNC_N,N,N,N,N),
-    JALR_J->    List(Y,    N,N,BR_JR, N,Y,A2_ITYPE,DW_XPR,FN_ADD, N,M_X,      MT_X, N,MUL_X,  N,DIV_X, Y,WA_RD,WB_PC, PCR_N,SYNC_N,N,N,N,N),
-    JALR_R->    List(Y,    N,N,BR_JR, N,Y,A2_ITYPE,DW_XPR,FN_ADD, N,M_X,      MT_X, N,MUL_X,  N,DIV_X, Y,WA_RD,WB_PC, PCR_N,SYNC_N,N,N,N,N),
-    RDNPC->     List(Y,    N,N,BR_N,  N,Y,A2_ITYPE,DW_XPR,FN_ADD, N,M_X,      MT_X, N,MUL_X,  N,DIV_X, Y,WA_RD,WB_PC, PCR_N,SYNC_N,N,N,N,N),
-
-    LB->        List(Y,    N,N,BR_N,  N,Y,A2_ITYPE,DW_XPR,FN_ADD, Y,M_XRD,    MT_B, N,MUL_X,  N,DIV_X, Y,WA_RD,WB_ALU,PCR_N,SYNC_N,N,N,N,N),
-    LH->        List(Y,    N,N,BR_N,  N,Y,A2_ITYPE,DW_XPR,FN_ADD, Y,M_XRD,    MT_H, N,MUL_X,  N,DIV_X, Y,WA_RD,WB_ALU,PCR_N,SYNC_N,N,N,N,N),
-    LW->        List(Y,    N,N,BR_N,  N,Y,A2_ITYPE,DW_XPR,FN_ADD, Y,M_XRD,    MT_W, N,MUL_X,  N,DIV_X, Y,WA_RD,WB_ALU,PCR_N,SYNC_N,N,N,N,N),
-    LD->        List(xpr64,N,N,BR_N,  N,Y,A2_ITYPE,DW_XPR,FN_ADD, Y,M_XRD,    MT_D, N,MUL_X,  N,DIV_X, Y,WA_RD,WB_ALU,PCR_N,SYNC_N,N,N,N,N),
-    LBU->       List(Y,    N,N,BR_N,  N,Y,A2_ITYPE,DW_XPR,FN_ADD, Y,M_XRD,    MT_BU,N,MUL_X,  N,DIV_X, Y,WA_RD,WB_ALU,PCR_N,SYNC_N,N,N,N,N),
-    LHU->       List(Y,    N,N,BR_N,  N,Y,A2_ITYPE,DW_XPR,FN_ADD, Y,M_XRD,    MT_HU,N,MUL_X,  N,DIV_X, Y,WA_RD,WB_ALU,PCR_N,SYNC_N,N,N,N,N),
-    LWU->       List(xpr64,N,N,BR_N,  N,Y,A2_ITYPE,DW_XPR,FN_ADD, Y,M_XRD,    MT_WU,N,MUL_X,  N,DIV_X, Y,WA_RD,WB_ALU,PCR_N,SYNC_N,N,N,N,N),
-    SB->        List(Y,    N,N,BR_N,  Y,Y,A2_BTYPE,DW_XPR,FN_ADD, Y,M_XWR,    MT_B, N,MUL_X,  N,DIV_X, N,WA_X, WB_ALU,PCR_N,SYNC_N,N,N,N,N),
-    SH->        List(Y,    N,N,BR_N,  Y,Y,A2_BTYPE,DW_XPR,FN_ADD, Y,M_XWR,    MT_H, N,MUL_X,  N,DIV_X, N,WA_X, WB_ALU,PCR_N,SYNC_N,N,N,N,N),
-    SW->        List(Y,    N,N,BR_N,  Y,Y,A2_BTYPE,DW_XPR,FN_ADD, Y,M_XWR,    MT_W, N,MUL_X,  N,DIV_X, N,WA_X, WB_ALU,PCR_N,SYNC_N,N,N,N,N),
-    SD->        List(xpr64,N,N,BR_N,  Y,Y,A2_BTYPE,DW_XPR,FN_ADD, Y,M_XWR,    MT_D, N,MUL_X,  N,DIV_X, N,WA_X, WB_ALU,PCR_N,SYNC_N,N,N,N,N),
-
-    AMOADD_W->  List(Y,    N,N,BR_N,  Y,Y,A2_ZERO, DW_XPR,FN_ADD, Y,M_XA_ADD, MT_W, N,MUL_X,  N,DIV_X, Y,WA_RD,WB_ALU,PCR_N,SYNC_N,N,N,N,N),
-    AMOSWAP_W-> List(Y,    N,N,BR_N,  Y,Y,A2_ZERO, DW_XPR,FN_ADD, Y,M_XA_SWAP,MT_W, N,MUL_X,  N,DIV_X, Y,WA_RD,WB_ALU,PCR_N,SYNC_N,N,N,N,N),
-    AMOAND_W->  List(Y,    N,N,BR_N,  Y,Y,A2_ZERO, DW_XPR,FN_ADD, Y,M_XA_AND, MT_W, N,MUL_X,  N,DIV_X, Y,WA_RD,WB_ALU,PCR_N,SYNC_N,N,N,N,N),
-    AMOOR_W->   List(Y,    N,N,BR_N,  Y,Y,A2_ZERO, DW_XPR,FN_ADD, Y,M_XA_OR,  MT_W, N,MUL_X,  N,DIV_X, Y,WA_RD,WB_ALU,PCR_N,SYNC_N,N,N,N,N),
-    AMOMIN_W->  List(Y,    N,N,BR_N,  Y,Y,A2_ZERO, DW_XPR,FN_ADD, Y,M_XA_MIN, MT_W, N,MUL_X,  N,DIV_X, Y,WA_RD,WB_ALU,PCR_N,SYNC_N,N,N,N,N),
-    AMOMINU_W-> List(Y,    N,N,BR_N,  Y,Y,A2_ZERO, DW_XPR,FN_ADD, Y,M_XA_MINU,MT_W, N,MUL_X,  N,DIV_X, Y,WA_RD,WB_ALU,PCR_N,SYNC_N,N,N,N,N),
-    AMOMAX_W->  List(Y,    N,N,BR_N,  Y,Y,A2_ZERO, DW_XPR,FN_ADD, Y,M_XA_MAX, MT_W, N,MUL_X,  N,DIV_X, Y,WA_RD,WB_ALU,PCR_N,SYNC_N,N,N,N,N),
-    AMOMAXU_W-> List(Y,    N,N,BR_N,  Y,Y,A2_ZERO, DW_XPR,FN_ADD, Y,M_XA_MAXU,MT_W, N,MUL_X,  N,DIV_X, Y,WA_RD,WB_ALU,PCR_N,SYNC_N,N,N,N,N),
-    AMOADD_D->  List(xpr64,N,N,BR_N,  Y,Y,A2_ZERO, DW_XPR,FN_ADD, Y,M_XA_ADD, MT_D, N,MUL_X,  N,DIV_X, Y,WA_RD,WB_ALU,PCR_N,SYNC_N,N,N,N,N),
-    AMOSWAP_D-> List(xpr64,N,N,BR_N,  Y,Y,A2_ZERO, DW_XPR,FN_ADD, Y,M_XA_SWAP,MT_D, N,MUL_X,  N,DIV_X, Y,WA_RD,WB_ALU,PCR_N,SYNC_N,N,N,N,N),
-    AMOAND_D->  List(xpr64,N,N,BR_N,  Y,Y,A2_ZERO, DW_XPR,FN_ADD, Y,M_XA_AND, MT_D, N,MUL_X,  N,DIV_X, Y,WA_RD,WB_ALU,PCR_N,SYNC_N,N,N,N,N),
-    AMOOR_D->   List(xpr64,N,N,BR_N,  Y,Y,A2_ZERO, DW_XPR,FN_ADD, Y,M_XA_OR,  MT_D, N,MUL_X,  N,DIV_X, Y,WA_RD,WB_ALU,PCR_N,SYNC_N,N,N,N,N),
-    AMOMIN_D->  List(xpr64,N,N,BR_N,  Y,Y,A2_ZERO, DW_XPR,FN_ADD, Y,M_XA_MIN, MT_D, N,MUL_X,  N,DIV_X, Y,WA_RD,WB_ALU,PCR_N,SYNC_N,N,N,N,N),
-    AMOMINU_D-> List(xpr64,N,N,BR_N,  Y,Y,A2_ZERO, DW_XPR,FN_ADD, Y,M_XA_MINU,MT_D, N,MUL_X,  N,DIV_X, Y,WA_RD,WB_ALU,PCR_N,SYNC_N,N,N,N,N),
-    AMOMAX_D->  List(xpr64,N,N,BR_N,  Y,Y,A2_ZERO, DW_XPR,FN_ADD, Y,M_XA_MAX, MT_D, N,MUL_X,  N,DIV_X, Y,WA_RD,WB_ALU,PCR_N,SYNC_N,N,N,N,N),
-    AMOMAXU_D-> List(xpr64,N,N,BR_N,  Y,Y,A2_ZERO, DW_XPR,FN_ADD, Y,M_XA_MAXU,MT_D, N,MUL_X,  N,DIV_X, Y,WA_RD,WB_ALU,PCR_N,SYNC_N,N,N,N,N),
-
-    LUI->       List(Y,    N,N,BR_N,  N,N,A2_LTYPE,DW_XPR,FN_OP2, N,M_X,      MT_X, N,MUL_X,  N,DIV_X, Y,WA_RD,WB_ALU,PCR_N,SYNC_N,N,N,N,N),
-    ADDI->      List(Y,    N,N,BR_N,  N,Y,A2_ITYPE,DW_XPR,FN_ADD, N,M_X,      MT_X, N,MUL_X,  N,DIV_X, Y,WA_RD,WB_ALU,PCR_N,SYNC_N,N,N,N,N),
-    SLTI ->     List(Y,    N,N,BR_N,  N,Y,A2_ITYPE,DW_XPR,FN_SLT, N,M_X,      MT_X, N,MUL_X,  N,DIV_X, Y,WA_RD,WB_ALU,PCR_N,SYNC_N,N,N,N,N),
-    SLTIU->     List(Y,    N,N,BR_N,  N,Y,A2_ITYPE,DW_XPR,FN_SLTU,N,M_X,      MT_X, N,MUL_X,  N,DIV_X, Y,WA_RD,WB_ALU,PCR_N,SYNC_N,N,N,N,N),
-    ANDI->      List(Y,    N,N,BR_N,  N,Y,A2_ITYPE,DW_XPR,FN_AND, N,M_X,      MT_X, N,MUL_X,  N,DIV_X, Y,WA_RD,WB_ALU,PCR_N,SYNC_N,N,N,N,N),
-    ORI->       List(Y,    N,N,BR_N,  N,Y,A2_ITYPE,DW_XPR,FN_OR,  N,M_X,      MT_X, N,MUL_X,  N,DIV_X, Y,WA_RD,WB_ALU,PCR_N,SYNC_N,N,N,N,N),
-    XORI->      List(Y,    N,N,BR_N,  N,Y,A2_ITYPE,DW_XPR,FN_XOR, N,M_X,      MT_X, N,MUL_X,  N,DIV_X, Y,WA_RD,WB_ALU,PCR_N,SYNC_N,N,N,N,N),
-    SLLI->      List(Y,    N,N,BR_N,  N,Y,A2_ITYPE,DW_XPR,FN_SL,  N,M_X,      MT_X, N,MUL_X,  N,DIV_X, Y,WA_RD,WB_ALU,PCR_N,SYNC_N,N,N,N,N),
-    SRLI->      List(Y,    N,N,BR_N,  N,Y,A2_ITYPE,DW_XPR,FN_SR,  N,M_X,      MT_X, N,MUL_X,  N,DIV_X, Y,WA_RD,WB_ALU,PCR_N,SYNC_N,N,N,N,N),
-    SRAI->      List(Y,    N,N,BR_N,  N,Y,A2_ITYPE,DW_XPR,FN_SRA, N,M_X,      MT_X, N,MUL_X,  N,DIV_X, Y,WA_RD,WB_ALU,PCR_N,SYNC_N,N,N,N,N),
-    ADD->       List(Y,    N,N,BR_N,  Y,Y,A2_RTYPE,DW_XPR,FN_ADD, N,M_X,      MT_X, N,MUL_X,  N,DIV_X, Y,WA_RD,WB_ALU,PCR_N,SYNC_N,N,N,N,N),
-    SUB->       List(Y,    N,N,BR_N,  Y,Y,A2_RTYPE,DW_XPR,FN_SUB, N,M_X,      MT_X, N,MUL_X,  N,DIV_X, Y,WA_RD,WB_ALU,PCR_N,SYNC_N,N,N,N,N),
-    SLT->       List(Y,    N,N,BR_N,  Y,Y,A2_RTYPE,DW_XPR,FN_SLT, N,M_X,      MT_X, N,MUL_X,  N,DIV_X, Y,WA_RD,WB_ALU,PCR_N,SYNC_N,N,N,N,N),
-    SLTU->      List(Y,    N,N,BR_N,  Y,Y,A2_RTYPE,DW_XPR,FN_SLTU,N,M_X,      MT_X, N,MUL_X,  N,DIV_X, Y,WA_RD,WB_ALU,PCR_N,SYNC_N,N,N,N,N),
-    riscvAND->  List(Y,    N,N,BR_N,  Y,Y,A2_RTYPE,DW_XPR,FN_AND, N,M_X,      MT_X, N,MUL_X,  N,DIV_X, Y,WA_RD,WB_ALU,PCR_N,SYNC_N,N,N,N,N),
-    riscvOR->   List(Y,    N,N,BR_N,  Y,Y,A2_RTYPE,DW_XPR,FN_OR,  N,M_X,      MT_X, N,MUL_X,  N,DIV_X, Y,WA_RD,WB_ALU,PCR_N,SYNC_N,N,N,N,N),
-    riscvXOR->  List(Y,    N,N,BR_N,  Y,Y,A2_RTYPE,DW_XPR,FN_XOR, N,M_X,      MT_X, N,MUL_X,  N,DIV_X, Y,WA_RD,WB_ALU,PCR_N,SYNC_N,N,N,N,N),
-    SLL->       List(Y,    N,N,BR_N,  Y,Y,A2_RTYPE,DW_XPR,FN_SL,  N,M_X,      MT_X, N,MUL_X,  N,DIV_X, Y,WA_RD,WB_ALU,PCR_N,SYNC_N,N,N,N,N),
-    SRL->       List(Y,    N,N,BR_N,  Y,Y,A2_RTYPE,DW_XPR,FN_SR,  N,M_X,      MT_X, N,MUL_X,  N,DIV_X, Y,WA_RD,WB_ALU,PCR_N,SYNC_N,N,N,N,N),
-    SRA->       List(Y,    N,N,BR_N,  Y,Y,A2_RTYPE,DW_XPR,FN_SRA, N,M_X,      MT_X, N,MUL_X,  N,DIV_X, Y,WA_RD,WB_ALU,PCR_N,SYNC_N,N,N,N,N),
-
-    ADDIW->     List(xpr64,N,N,BR_N,  N,Y,A2_ITYPE,DW_32,FN_ADD,  N,M_X,      MT_X, N,MUL_X,  N,DIV_X, Y,WA_RD,WB_ALU,PCR_N,SYNC_N,N,N,N,N),   
-    SLLIW->     List(xpr64,N,N,BR_N,  N,Y,A2_ITYPE,DW_32,FN_SL,   N,M_X,      MT_X, N,MUL_X,  N,DIV_X, Y,WA_RD,WB_ALU,PCR_N,SYNC_N,N,N,N,N),
-    SRLIW->     List(xpr64,N,N,BR_N,  N,Y,A2_ITYPE,DW_32,FN_SR,   N,M_X,      MT_X, N,MUL_X,  N,DIV_X, Y,WA_RD,WB_ALU,PCR_N,SYNC_N,N,N,N,N),
-    SRAIW->     List(xpr64,N,N,BR_N,  N,Y,A2_ITYPE,DW_32,FN_SRA,  N,M_X,      MT_X, N,MUL_X,  N,DIV_X, Y,WA_RD,WB_ALU,PCR_N,SYNC_N,N,N,N,N),
-    ADDW->      List(xpr64,N,N,BR_N,  Y,Y,A2_RTYPE,DW_32,FN_ADD,  N,M_X,      MT_X, N,MUL_X,  N,DIV_X, Y,WA_RD,WB_ALU,PCR_N,SYNC_N,N,N,N,N),
-    SUBW->      List(xpr64,N,N,BR_N,  Y,Y,A2_RTYPE,DW_32,FN_SUB,  N,M_X,      MT_X, N,MUL_X,  N,DIV_X, Y,WA_RD,WB_ALU,PCR_N,SYNC_N,N,N,N,N),
-    SLLW->      List(xpr64,N,N,BR_N,  Y,Y,A2_RTYPE,DW_32,FN_SL,   N,M_X,      MT_X, N,MUL_X,  N,DIV_X, Y,WA_RD,WB_ALU,PCR_N,SYNC_N,N,N,N,N),
-    SRLW->      List(xpr64,N,N,BR_N,  Y,Y,A2_RTYPE,DW_32,FN_SR,   N,M_X,      MT_X, N,MUL_X,  N,DIV_X, Y,WA_RD,WB_ALU,PCR_N,SYNC_N,N,N,N,N),
-    SRAW->      List(xpr64,N,N,BR_N,  Y,Y,A2_RTYPE,DW_32,FN_SRA,  N,M_X,      MT_X, N,MUL_X,  N,DIV_X, Y,WA_RD,WB_ALU,PCR_N,SYNC_N,N,N,N,N),
-
-    MUL->       List(Y,    N,N,BR_N,  Y,Y,A2_X,    DW_XPR,FN_X,   N,M_X,      MT_X, Y,MUL_LO, N,DIV_X, Y,WA_RD,WB_X,  PCR_N,SYNC_N,N,N,N,N),
-    MULH->      List(Y,    N,N,BR_N,  Y,Y,A2_X,    DW_XPR,FN_X,   N,M_X,      MT_X, Y,MUL_H,  N,DIV_X, Y,WA_RD,WB_X,  PCR_N,SYNC_N,N,N,N,N),
-    MULHU->     List(Y,    N,N,BR_N,  Y,Y,A2_X,    DW_XPR,FN_X,   N,M_X,      MT_X, Y,MUL_HU, N,DIV_X, Y,WA_RD,WB_X,  PCR_N,SYNC_N,N,N,N,N),
-    MULHSU->    List(Y,    N,N,BR_N,  Y,Y,A2_X,    DW_XPR,FN_X,   N,M_X,      MT_X, Y,MUL_HSU,N,DIV_X, Y,WA_RD,WB_X,  PCR_N,SYNC_N,N,N,N,N),
-    MULW->      List(xpr64,N,N,BR_N,  Y,Y,A2_X,    DW_32, FN_X,   N,M_X,      MT_X, Y,MUL_LO, N,DIV_X, Y,WA_RD,WB_X,  PCR_N,SYNC_N,N,N,N,N),
-
-    DIV->       List(Y,    N,N,BR_N,  Y,Y,A2_X,    DW_XPR,FN_X,   N,M_X,      MT_X, N,MUL_X,  Y,DIV_D, Y,WA_RD,WB_X,  PCR_N,SYNC_N,N,N,N,N),
-    DIVU->      List(Y,    N,N,BR_N,  Y,Y,A2_X,    DW_XPR,FN_X,   N,M_X,      MT_X, N,MUL_X,  Y,DIV_DU,Y,WA_RD,WB_X,  PCR_N,SYNC_N,N,N,N,N),
-    REM->       List(Y,    N,N,BR_N,  Y,Y,A2_X,    DW_XPR,FN_X,   N,M_X,      MT_X, N,MUL_X,  Y,DIV_R, Y,WA_RD,WB_X,  PCR_N,SYNC_N,N,N,N,N),
-    REMU->      List(Y,    N,N,BR_N,  Y,Y,A2_X,    DW_XPR,FN_X,   N,M_X,      MT_X, N,MUL_X,  Y,DIV_RU,Y,WA_RD,WB_X,  PCR_N,SYNC_N,N,N,N,N),
-    DIVW->      List(xpr64,N,N,BR_N,  Y,Y,A2_X,    DW_32, FN_X,   N,M_X,      MT_X, N,MUL_X,  Y,DIV_D, Y,WA_RD,WB_X,  PCR_N,SYNC_N,N,N,N,N),
-    DIVUW->     List(xpr64,N,N,BR_N,  Y,Y,A2_X,    DW_32, FN_X,   N,M_X,      MT_X, N,MUL_X,  Y,DIV_DU,Y,WA_RD,WB_X,  PCR_N,SYNC_N,N,N,N,N),
-    REMW->      List(xpr64,N,N,BR_N,  Y,Y,A2_X,    DW_32, FN_X,   N,M_X,      MT_X, N,MUL_X,  Y,DIV_R, Y,WA_RD,WB_X,  PCR_N,SYNC_N,N,N,N,N),
-    REMUW->     List(xpr64,N,N,BR_N,  Y,Y,A2_X,    DW_32, FN_X,   N,M_X,      MT_X, N,MUL_X,  Y,DIV_RU,Y,WA_RD,WB_X,  PCR_N,SYNC_N,N,N,N,N),
-
-    SYSCALL->   List(Y,    N,N,BR_N,  N,N,A2_X,    DW_X,  FN_X,   N,M_X,      MT_X, N,MUL_X,  N,DIV_X, N,WA_X, WB_X,  PCR_N,SYNC_N,N,Y,N,N),
-    SETPCR->    List(Y,    N,N,BR_N,  N,N,A2_ITYPE,DW_XPR,FN_OP2, N,M_X,      MT_X, N,MUL_X,  N,DIV_X, Y,WA_RD,WB_ALU,PCR_S,SYNC_N,N,N,Y,Y),
-    CLEARPCR->  List(Y,    N,N,BR_N,  N,N,A2_ITYPE,DW_XPR,FN_OP2, N,M_X,      MT_X, N,MUL_X,  N,DIV_X, Y,WA_RD,WB_ALU,PCR_C,SYNC_N,N,N,Y,Y),
-    ERET->      List(Y,    N,N,BR_N,  N,N,A2_X,    DW_X,  FN_X,   N,M_X,      MT_X, N,MUL_X,  N,DIV_X, N,WA_X, WB_X,  PCR_N,SYNC_N,Y,N,Y,N),
-    FENCE->     List(Y,    N,N,BR_N,  N,N,A2_X,    DW_X,  FN_X,   Y,M_FENCE,  MT_X, N,MUL_X,  N,DIV_X, N,WA_X, WB_X,  PCR_N,SYNC_D,N,N,N,N),
-    FENCE_I->   List(Y,    N,N,BR_N,  N,N,A2_X,    DW_X,  FN_X,   Y,M_FLA,    MT_X, N,MUL_X,  N,DIV_X, N,WA_X, WB_X,  PCR_N,SYNC_I,N,N,N,Y),
-    CFLUSH->    List(Y,    N,N,BR_N,  N,N,A2_X,    DW_X,  FN_X,   Y,M_FLA,    MT_X, N,MUL_X,  N,DIV_X, N,WA_X, WB_X,  PCR_N,SYNC_N,N,N,Y,Y),
-    MFPCR->     List(Y,    N,N,BR_N,  N,N,A2_X,    DW_X,  FN_X,   N,M_X,      MT_X, N,MUL_X,  N,DIV_X, Y,WA_RD,WB_X,  PCR_F,SYNC_N,N,N,Y,Y),
-    MTPCR->     List(Y,    N,N,BR_N,  Y,N,A2_RTYPE,DW_XPR,FN_OP2, N,M_X,      MT_X, N,MUL_X,  N,DIV_X, Y,WA_RD,WB_ALU,PCR_T,SYNC_N,N,N,Y,Y),
-    RDTIME->    List(Y,    N,N,BR_N,  N,N,A2_X,    DW_XPR,FN_X,   N,M_X,      MT_X, N,MUL_X,  N,DIV_X, Y,WA_RD,WB_TSC,PCR_N,SYNC_N,N,N,N,N),
-    RDCYCLE->   List(Y,    N,N,BR_N,  N,N,A2_X,    DW_XPR,FN_X,   N,M_X,      MT_X, N,MUL_X,  N,DIV_X, Y,WA_RD,WB_TSC,PCR_N,SYNC_N,N,N,N,N),
-    RDINSTRET-> List(Y,    N,N,BR_N,  N,N,A2_X,    DW_XPR,FN_X,   N,M_X,      MT_X, N,MUL_X,  N,DIV_X, Y,WA_RD,WB_IRT,PCR_N,SYNC_N,N,N,N,N))
-}
-
-object rocketCtrlFDecode extends rocketCtrlDecodeConstants
-{
-  val table = Array(
-                //                                                                                                                 eret
-                //         fp_val     renx2                                                                                        | syscall
-                //         | vec_val  | renx1                     mem_val           mul_val   div_val  wen            pcr          | | privileged
-                //   val   | | brtype | | s_alu2   dw     alu     | mem_cmd mem_type| mul_fn  | div_fn | s_wa  s_wb   |     sync   | | | replay_next
-                //   |     | | |      | | |        |      |       | |         |     | |       | |      | |     |      |     |      | | | |
-    FCVT_S_D->  List(FPU_Y,Y,N,BR_N,  N,N,A2_X,    DW_X,  FN_X,   N,M_X,      MT_X, N,MUL_X,  N,DIV_X, N,WA_RD,WB_X,  PCR_N,SYNC_N,N,N,N,N),
-    FCVT_D_S->  List(FPU_Y,Y,N,BR_N,  N,N,A2_X,    DW_X,  FN_X,   N,M_X,      MT_X, N,MUL_X,  N,DIV_X, N,WA_RD,WB_X,  PCR_N,SYNC_N,N,N,N,N),
-    FSGNJ_S->   List(FPU_Y,Y,N,BR_N,  N,N,A2_X,    DW_X,  FN_X,   N,M_X,      MT_X, N,MUL_X,  N,DIV_X, N,WA_RD,WB_X,  PCR_N,SYNC_N,N,N,N,N),
-    FSGNJ_D->   List(FPU_Y,Y,N,BR_N,  N,N,A2_X,    DW_X,  FN_X,   N,M_X,      MT_X, N,MUL_X,  N,DIV_X, N,WA_RD,WB_X,  PCR_N,SYNC_N,N,N,N,N),
-    FSGNJX_S->  List(FPU_Y,Y,N,BR_N,  N,N,A2_X,    DW_X,  FN_X,   N,M_X,      MT_X, N,MUL_X,  N,DIV_X, N,WA_RD,WB_X,  PCR_N,SYNC_N,N,N,N,N),
-    FSGNJX_D->  List(FPU_Y,Y,N,BR_N,  N,N,A2_X,    DW_X,  FN_X,   N,M_X,      MT_X, N,MUL_X,  N,DIV_X, N,WA_RD,WB_X,  PCR_N,SYNC_N,N,N,N,N),
-    FSGNJN_S->  List(FPU_Y,Y,N,BR_N,  N,N,A2_X,    DW_X,  FN_X,   N,M_X,      MT_X, N,MUL_X,  N,DIV_X, N,WA_RD,WB_X,  PCR_N,SYNC_N,N,N,N,N),
-    FSGNJN_D->  List(FPU_Y,Y,N,BR_N,  N,N,A2_X,    DW_X,  FN_X,   N,M_X,      MT_X, N,MUL_X,  N,DIV_X, N,WA_RD,WB_X,  PCR_N,SYNC_N,N,N,N,N),
-    FMIN_S->    List(FPU_Y,Y,N,BR_N,  N,N,A2_X,    DW_X,  FN_X,   N,M_X,      MT_X, N,MUL_X,  N,DIV_X, N,WA_RD,WB_X,  PCR_N,SYNC_N,N,N,N,N),
-    FMIN_D->    List(FPU_Y,Y,N,BR_N,  N,N,A2_X,    DW_X,  FN_X,   N,M_X,      MT_X, N,MUL_X,  N,DIV_X, N,WA_RD,WB_X,  PCR_N,SYNC_N,N,N,N,N),
-    FMAX_S->    List(FPU_Y,Y,N,BR_N,  N,N,A2_X,    DW_X,  FN_X,   N,M_X,      MT_X, N,MUL_X,  N,DIV_X, N,WA_RD,WB_X,  PCR_N,SYNC_N,N,N,N,N),
-    FMAX_D->    List(FPU_Y,Y,N,BR_N,  N,N,A2_X,    DW_X,  FN_X,   N,M_X,      MT_X, N,MUL_X,  N,DIV_X, N,WA_RD,WB_X,  PCR_N,SYNC_N,N,N,N,N),
-    FADD_S->    List(FPU_Y,Y,N,BR_N,  N,N,A2_X,    DW_X,  FN_X,   N,M_X,      MT_X, N,MUL_X,  N,DIV_X, N,WA_RD,WB_X,  PCR_N,SYNC_N,N,N,N,N),
-    FADD_D->    List(FPU_Y,Y,N,BR_N,  N,N,A2_X,    DW_X,  FN_X,   N,M_X,      MT_X, N,MUL_X,  N,DIV_X, N,WA_RD,WB_X,  PCR_N,SYNC_N,N,N,N,N),
-    FSUB_S->    List(FPU_Y,Y,N,BR_N,  N,N,A2_X,    DW_X,  FN_X,   N,M_X,      MT_X, N,MUL_X,  N,DIV_X, N,WA_RD,WB_X,  PCR_N,SYNC_N,N,N,N,N),
-    FSUB_D->    List(FPU_Y,Y,N,BR_N,  N,N,A2_X,    DW_X,  FN_X,   N,M_X,      MT_X, N,MUL_X,  N,DIV_X, N,WA_RD,WB_X,  PCR_N,SYNC_N,N,N,N,N),
-    FMUL_S->    List(FPU_Y,Y,N,BR_N,  N,N,A2_X,    DW_X,  FN_X,   N,M_X,      MT_X, N,MUL_X,  N,DIV_X, N,WA_RD,WB_X,  PCR_N,SYNC_N,N,N,N,N),
-    FMUL_D->    List(FPU_Y,Y,N,BR_N,  N,N,A2_X,    DW_X,  FN_X,   N,M_X,      MT_X, N,MUL_X,  N,DIV_X, N,WA_RD,WB_X,  PCR_N,SYNC_N,N,N,N,N),
-    FMADD_S->   List(FPU_Y,Y,N,BR_N,  N,N,A2_X,    DW_X,  FN_X,   N,M_X,      MT_X, N,MUL_X,  N,DIV_X, N,WA_RD,WB_X,  PCR_N,SYNC_N,N,N,N,N),
-    FMADD_D->   List(FPU_Y,Y,N,BR_N,  N,N,A2_X,    DW_X,  FN_X,   N,M_X,      MT_X, N,MUL_X,  N,DIV_X, N,WA_RD,WB_X,  PCR_N,SYNC_N,N,N,N,N),
-    FMSUB_S->   List(FPU_Y,Y,N,BR_N,  N,N,A2_X,    DW_X,  FN_X,   N,M_X,      MT_X, N,MUL_X,  N,DIV_X, N,WA_RD,WB_X,  PCR_N,SYNC_N,N,N,N,N),
-    FMSUB_D->   List(FPU_Y,Y,N,BR_N,  N,N,A2_X,    DW_X,  FN_X,   N,M_X,      MT_X, N,MUL_X,  N,DIV_X, N,WA_RD,WB_X,  PCR_N,SYNC_N,N,N,N,N),
-    FNMADD_S->  List(FPU_Y,Y,N,BR_N,  N,N,A2_X,    DW_X,  FN_X,   N,M_X,      MT_X, N,MUL_X,  N,DIV_X, N,WA_RD,WB_X,  PCR_N,SYNC_N,N,N,N,N),
-    FNMADD_D->  List(FPU_Y,Y,N,BR_N,  N,N,A2_X,    DW_X,  FN_X,   N,M_X,      MT_X, N,MUL_X,  N,DIV_X, N,WA_RD,WB_X,  PCR_N,SYNC_N,N,N,N,N),
-    FNMSUB_S->  List(FPU_Y,Y,N,BR_N,  N,N,A2_X,    DW_X,  FN_X,   N,M_X,      MT_X, N,MUL_X,  N,DIV_X, N,WA_RD,WB_X,  PCR_N,SYNC_N,N,N,N,N),
-    FNMSUB_D->  List(FPU_Y,Y,N,BR_N,  N,N,A2_X,    DW_X,  FN_X,   N,M_X,      MT_X, N,MUL_X,  N,DIV_X, N,WA_RD,WB_X,  PCR_N,SYNC_N,N,N,N,N),
-    MFTX_S->    List(FPU_Y,Y,N,BR_N,  N,N,A2_X,    DW_X,  FN_X,   N,M_X,      MT_X, N,MUL_X,  N,DIV_X, Y,WA_RD,WB_X,  PCR_N,SYNC_N,N,N,N,N),
-    MFTX_D->    List(FPU_Y,Y,N,BR_N,  N,N,A2_X,    DW_X,  FN_X,   N,M_X,      MT_X, N,MUL_X,  N,DIV_X, Y,WA_RD,WB_X,  PCR_N,SYNC_N,N,N,N,N),
-    FCVT_W_S->  List(FPU_Y,Y,N,BR_N,  N,N,A2_X,    DW_X,  FN_X,   N,M_X,      MT_X, N,MUL_X,  N,DIV_X, Y,WA_RD,WB_X,  PCR_N,SYNC_N,N,N,N,N),
-    FCVT_W_D->  List(FPU_Y,Y,N,BR_N,  N,N,A2_X,    DW_X,  FN_X,   N,M_X,      MT_X, N,MUL_X,  N,DIV_X, Y,WA_RD,WB_X,  PCR_N,SYNC_N,N,N,N,N),
-    FCVT_WU_S-> List(FPU_Y,Y,N,BR_N,  N,N,A2_X,    DW_X,  FN_X,   N,M_X,      MT_X, N,MUL_X,  N,DIV_X, Y,WA_RD,WB_X,  PCR_N,SYNC_N,N,N,N,N),
-    FCVT_WU_D-> List(FPU_Y,Y,N,BR_N,  N,N,A2_X,    DW_X,  FN_X,   N,M_X,      MT_X, N,MUL_X,  N,DIV_X, Y,WA_RD,WB_X,  PCR_N,SYNC_N,N,N,N,N),
-    FCVT_L_S->  List(FPU_Y,Y,N,BR_N,  N,N,A2_X,    DW_X,  FN_X,   N,M_X,      MT_X, N,MUL_X,  N,DIV_X, Y,WA_RD,WB_X,  PCR_N,SYNC_N,N,N,N,N),
-    FCVT_L_D->  List(FPU_Y,Y,N,BR_N,  N,N,A2_X,    DW_X,  FN_X,   N,M_X,      MT_X, N,MUL_X,  N,DIV_X, Y,WA_RD,WB_X,  PCR_N,SYNC_N,N,N,N,N),
-    FCVT_LU_S-> List(FPU_Y,Y,N,BR_N,  N,N,A2_X,    DW_X,  FN_X,   N,M_X,      MT_X, N,MUL_X,  N,DIV_X, Y,WA_RD,WB_X,  PCR_N,SYNC_N,N,N,N,N),
-    FCVT_LU_D-> List(FPU_Y,Y,N,BR_N,  N,N,A2_X,    DW_X,  FN_X,   N,M_X,      MT_X, N,MUL_X,  N,DIV_X, Y,WA_RD,WB_X,  PCR_N,SYNC_N,N,N,N,N),
-    FEQ_S->     List(FPU_Y,Y,N,BR_N,  N,N,A2_X,    DW_X,  FN_X,   N,M_X,      MT_X, N,MUL_X,  N,DIV_X, Y,WA_RD,WB_X,  PCR_N,SYNC_N,N,N,N,N),
-    FEQ_D->     List(FPU_Y,Y,N,BR_N,  N,N,A2_X,    DW_X,  FN_X,   N,M_X,      MT_X, N,MUL_X,  N,DIV_X, Y,WA_RD,WB_X,  PCR_N,SYNC_N,N,N,N,N),
-    FLT_S->     List(FPU_Y,Y,N,BR_N,  N,N,A2_X,    DW_X,  FN_X,   N,M_X,      MT_X, N,MUL_X,  N,DIV_X, Y,WA_RD,WB_X,  PCR_N,SYNC_N,N,N,N,N),
-    FLT_D->     List(FPU_Y,Y,N,BR_N,  N,N,A2_X,    DW_X,  FN_X,   N,M_X,      MT_X, N,MUL_X,  N,DIV_X, Y,WA_RD,WB_X,  PCR_N,SYNC_N,N,N,N,N),
-    FLE_S->     List(FPU_Y,Y,N,BR_N,  N,N,A2_X,    DW_X,  FN_X,   N,M_X,      MT_X, N,MUL_X,  N,DIV_X, Y,WA_RD,WB_X,  PCR_N,SYNC_N,N,N,N,N),
-    FLE_D->     List(FPU_Y,Y,N,BR_N,  N,N,A2_X,    DW_X,  FN_X,   N,M_X,      MT_X, N,MUL_X,  N,DIV_X, Y,WA_RD,WB_X,  PCR_N,SYNC_N,N,N,N,N),
-    MXTF_S->    List(FPU_Y,Y,N,BR_N,  N,Y,A2_X,    DW_X,  FN_X,   N,M_X,      MT_X, N,MUL_X,  N,DIV_X, N,WA_RD,WB_X,  PCR_N,SYNC_N,N,N,N,N),
-    MXTF_D->    List(FPU_Y,Y,N,BR_N,  N,Y,A2_X,    DW_X,  FN_X,   N,M_X,      MT_X, N,MUL_X,  N,DIV_X, N,WA_RD,WB_X,  PCR_N,SYNC_N,N,N,N,N),
-    FCVT_S_W->  List(FPU_Y,Y,N,BR_N,  N,Y,A2_X,    DW_X,  FN_X,   N,M_X,      MT_X, N,MUL_X,  N,DIV_X, N,WA_RD,WB_X,  PCR_N,SYNC_N,N,N,N,N),
-    FCVT_D_W->  List(FPU_Y,Y,N,BR_N,  N,Y,A2_X,    DW_X,  FN_X,   N,M_X,      MT_X, N,MUL_X,  N,DIV_X, N,WA_RD,WB_X,  PCR_N,SYNC_N,N,N,N,N),
-    FCVT_S_WU-> List(FPU_Y,Y,N,BR_N,  N,Y,A2_X,    DW_X,  FN_X,   N,M_X,      MT_X, N,MUL_X,  N,DIV_X, N,WA_RD,WB_X,  PCR_N,SYNC_N,N,N,N,N),
-    FCVT_D_WU-> List(FPU_Y,Y,N,BR_N,  N,Y,A2_X,    DW_X,  FN_X,   N,M_X,      MT_X, N,MUL_X,  N,DIV_X, N,WA_RD,WB_X,  PCR_N,SYNC_N,N,N,N,N),
-    FCVT_S_L->  List(FPU_Y,Y,N,BR_N,  N,Y,A2_X,    DW_X,  FN_X,   N,M_X,      MT_X, N,MUL_X,  N,DIV_X, N,WA_RD,WB_X,  PCR_N,SYNC_N,N,N,N,N),
-    FCVT_D_L->  List(FPU_Y,Y,N,BR_N,  N,Y,A2_X,    DW_X,  FN_X,   N,M_X,      MT_X, N,MUL_X,  N,DIV_X, N,WA_RD,WB_X,  PCR_N,SYNC_N,N,N,N,N),
-    FCVT_S_LU-> List(FPU_Y,Y,N,BR_N,  N,Y,A2_X,    DW_X,  FN_X,   N,M_X,      MT_X, N,MUL_X,  N,DIV_X, N,WA_RD,WB_X,  PCR_N,SYNC_N,N,N,N,N),
-    FCVT_D_LU-> List(FPU_Y,Y,N,BR_N,  N,Y,A2_X,    DW_X,  FN_X,   N,M_X,      MT_X, N,MUL_X,  N,DIV_X, N,WA_RD,WB_X,  PCR_N,SYNC_N,N,N,N,N),
-    MFFSR->     List(FPU_Y,Y,N,BR_N,  N,N,A2_X,    DW_X,  FN_X,   N,M_X,      MT_X, N,MUL_X,  N,DIV_X, Y,WA_RD,WB_X,  PCR_N,SYNC_N,N,N,N,N),
-    MTFSR->     List(FPU_Y,Y,N,BR_N,  N,Y,A2_X,    DW_X,  FN_X,   N,M_X,      MT_X, N,MUL_X,  N,DIV_X, Y,WA_RD,WB_X,  PCR_N,SYNC_N,N,N,N,N),
-    FLW->       List(FPU_Y,Y,N,BR_N,  N,Y,A2_ITYPE,DW_XPR,FN_ADD, Y,M_XRD,    MT_W, N,MUL_X,  N,DIV_X, N,WA_RD,WB_ALU,PCR_N,SYNC_N,N,N,N,N),
-    FLD->       List(FPU_Y,Y,N,BR_N,  N,Y,A2_ITYPE,DW_XPR,FN_ADD, Y,M_XRD,    MT_D, N,MUL_X,  N,DIV_X, N,WA_RD,WB_ALU,PCR_N,SYNC_N,N,N,N,N),
-    FSW->       List(FPU_Y,Y,N,BR_N,  N,Y,A2_BTYPE,DW_XPR,FN_ADD, Y,M_XWR,    MT_W, N,MUL_X,  N,DIV_X, N,WA_X, WB_ALU,PCR_N,SYNC_N,N,N,N,N),
-    FSD->       List(FPU_Y,Y,N,BR_N,  N,Y,A2_BTYPE,DW_XPR,FN_ADD, Y,M_XWR,    MT_D, N,MUL_X,  N,DIV_X, N,WA_X, WB_ALU,PCR_N,SYNC_N,N,N,N,N))
-}
-
-object rocketCtrlVDecode extends rocketCtrlDecodeConstants
-{
-  val table = Array(
-                //                                                                                                                 eret
-                //         fp_val     renx2                                                                                        | syscall
-                //         | vec_val  | renx1                     mem_val           mul_val   div_val  wen            pcr          | | privileged
-                //   val   | | brtype | | s_alu2   dw     alu     | mem_cmd mem_type| mul_fn  | div_fn | s_wa  s_wb   |     sync   | | | replay_next
-                //   |     | | |      | | |        |      |       | |         |     | |       | |      | |     |      |     |      | | | |
-    VVCFGIVL->  List(VEC_Y,N,Y,BR_N,  N,Y,A2_ZERO, DW_XPR,FN_ADD, N,M_X,      MT_X, N,MUL_X,  N,DIV_X, Y,WA_RD,WB_ALU,PCR_N,SYNC_N,N,N,N,Y),
-    VVCFG->     List(VEC_Y,N,Y,BR_N,  Y,Y,A2_ZERO, DW_XPR,FN_ADD, N,M_X,      MT_X, N,MUL_X,  N,DIV_X, N,WA_RD,WB_ALU,PCR_N,SYNC_N,N,N,N,Y),
-    VSETVL->    List(VEC_Y,N,Y,BR_N,  N,Y,A2_ZERO, DW_XPR,FN_ADD, N,M_X,      MT_X, N,MUL_X,  N,DIV_X, Y,WA_RD,WB_ALU,PCR_N,SYNC_N,N,N,N,Y),
-    VF->        List(VEC_Y,N,Y,BR_N,  N,Y,A2_ITYPE,DW_XPR,FN_ADD, N,M_X,      MT_X, N,MUL_X,  N,DIV_X, N,WA_X, WB_ALU,PCR_N,SYNC_N,N,N,N,N),
-    VMVV->      List(VEC_Y,N,Y,BR_N,  N,N,A2_X,    DW_X,  FN_X,   N,M_X,      MT_X, N,MUL_X,  N,DIV_X, N,WA_RD,WB_X,  PCR_N,SYNC_N,N,N,N,N),
-    VMSV->      List(VEC_Y,N,Y,BR_N,  N,Y,A2_ZERO, DW_XPR,FN_ADD, N,M_X,      MT_X, N,MUL_X,  N,DIV_X, N,WA_RD,WB_ALU,PCR_N,SYNC_N,N,N,N,N),
-    VFMVV->     List(VEC_Y,N,Y,BR_N,  N,N,A2_X,    DW_X,  FN_X,   N,M_X,      MT_X, N,MUL_X,  N,DIV_X, N,WA_RD,WB_X,  PCR_N,SYNC_N,N,N,N,N),
-    FENCE_V_L-> List(VEC_Y,N,Y,BR_N,  N,N,A2_X,    DW_X,  FN_X,   N,M_X,      MT_X, N,MUL_X,  N,DIV_X, N,WA_X, WB_X,  PCR_N,SYNC_N,N,N,N,N),
-    FENCE_V_G-> List(VEC_Y,N,Y,BR_N,  N,N,A2_X,    DW_X,  FN_X,   N,M_X,      MT_X, N,MUL_X,  N,DIV_X, N,WA_X, WB_X,  PCR_N,SYNC_D,N,N,N,N),
-    VLD->       List(VEC_Y,N,Y,BR_N,  N,Y,A2_ZERO, DW_XPR,FN_ADD, N,M_X,      MT_X, N,MUL_X,  N,DIV_X, N,WA_RD,WB_ALU,PCR_N,SYNC_N,N,N,N,N),
-    VLW->       List(VEC_Y,N,Y,BR_N,  N,Y,A2_ZERO, DW_XPR,FN_ADD, N,M_X,      MT_X, N,MUL_X,  N,DIV_X, N,WA_RD,WB_ALU,PCR_N,SYNC_N,N,N,N,N),
-    VLWU->      List(VEC_Y,N,Y,BR_N,  N,Y,A2_ZERO, DW_XPR,FN_ADD, N,M_X,      MT_X, N,MUL_X,  N,DIV_X, N,WA_RD,WB_ALU,PCR_N,SYNC_N,N,N,N,N),
-    VLH->       List(VEC_Y,N,Y,BR_N,  N,Y,A2_ZERO, DW_XPR,FN_ADD, N,M_X,      MT_X, N,MUL_X,  N,DIV_X, N,WA_RD,WB_ALU,PCR_N,SYNC_N,N,N,N,N),
-    VLHU->      List(VEC_Y,N,Y,BR_N,  N,Y,A2_ZERO, DW_XPR,FN_ADD, N,M_X,      MT_X, N,MUL_X,  N,DIV_X, N,WA_RD,WB_ALU,PCR_N,SYNC_N,N,N,N,N),
-    VLB->       List(VEC_Y,N,Y,BR_N,  N,Y,A2_ZERO, DW_XPR,FN_ADD, N,M_X,      MT_X, N,MUL_X,  N,DIV_X, N,WA_RD,WB_ALU,PCR_N,SYNC_N,N,N,N,N),
-    VLBU->      List(VEC_Y,N,Y,BR_N,  N,Y,A2_ZERO, DW_XPR,FN_ADD, N,M_X,      MT_X, N,MUL_X,  N,DIV_X, N,WA_RD,WB_ALU,PCR_N,SYNC_N,N,N,N,N),
-    VSD->       List(VEC_Y,N,Y,BR_N,  N,Y,A2_ZERO, DW_XPR,FN_ADD, N,M_X,      MT_X, N,MUL_X,  N,DIV_X, N,WA_RD,WB_ALU,PCR_N,SYNC_N,N,N,N,N),
-    VSW->       List(VEC_Y,N,Y,BR_N,  N,Y,A2_ZERO, DW_XPR,FN_ADD, N,M_X,      MT_X, N,MUL_X,  N,DIV_X, N,WA_RD,WB_ALU,PCR_N,SYNC_N,N,N,N,N),
-    VSH->       List(VEC_Y,N,Y,BR_N,  N,Y,A2_ZERO, DW_XPR,FN_ADD, N,M_X,      MT_X, N,MUL_X,  N,DIV_X, N,WA_RD,WB_ALU,PCR_N,SYNC_N,N,N,N,N),
-    VSB->       List(VEC_Y,N,Y,BR_N,  N,Y,A2_ZERO, DW_XPR,FN_ADD, N,M_X,      MT_X, N,MUL_X,  N,DIV_X, N,WA_RD,WB_ALU,PCR_N,SYNC_N,N,N,N,N),
-    VFLD->      List(VEC_Y,N,Y,BR_N,  N,Y,A2_ZERO, DW_XPR,FN_ADD, N,M_X,      MT_X, N,MUL_X,  N,DIV_X, N,WA_RD,WB_ALU,PCR_N,SYNC_N,N,N,N,N),
-    VFLW->      List(VEC_Y,N,Y,BR_N,  N,Y,A2_ZERO, DW_XPR,FN_ADD, N,M_X,      MT_X, N,MUL_X,  N,DIV_X, N,WA_RD,WB_ALU,PCR_N,SYNC_N,N,N,N,N),
-    VFSD->      List(VEC_Y,N,Y,BR_N,  N,Y,A2_ZERO, DW_XPR,FN_ADD, N,M_X,      MT_X, N,MUL_X,  N,DIV_X, N,WA_RD,WB_ALU,PCR_N,SYNC_N,N,N,N,N),
-    VFSW->      List(VEC_Y,N,Y,BR_N,  N,Y,A2_ZERO, DW_XPR,FN_ADD, N,M_X,      MT_X, N,MUL_X,  N,DIV_X, N,WA_RD,WB_ALU,PCR_N,SYNC_N,N,N,N,N),
-    VLSTD->     List(VEC_Y,N,Y,BR_N,  Y,Y,A2_ZERO, DW_XPR,FN_ADD, N,M_X,      MT_D, N,MUL_X,  N,DIV_X, N,WA_RD,WB_ALU,PCR_N,SYNC_N,N,N,N,N),
-    VLSTW->     List(VEC_Y,N,Y,BR_N,  Y,Y,A2_ZERO, DW_XPR,FN_ADD, N,M_X,      MT_D, N,MUL_X,  N,DIV_X, N,WA_RD,WB_ALU,PCR_N,SYNC_N,N,N,N,N),
-    VLSTWU->    List(VEC_Y,N,Y,BR_N,  Y,Y,A2_ZERO, DW_XPR,FN_ADD, N,M_X,      MT_D, N,MUL_X,  N,DIV_X, N,WA_RD,WB_ALU,PCR_N,SYNC_N,N,N,N,N),
-    VLSTH->     List(VEC_Y,N,Y,BR_N,  Y,Y,A2_ZERO, DW_XPR,FN_ADD, N,M_X,      MT_D, N,MUL_X,  N,DIV_X, N,WA_RD,WB_ALU,PCR_N,SYNC_N,N,N,N,N),
-    VLSTHU->    List(VEC_Y,N,Y,BR_N,  Y,Y,A2_ZERO, DW_XPR,FN_ADD, N,M_X,      MT_D, N,MUL_X,  N,DIV_X, N,WA_RD,WB_ALU,PCR_N,SYNC_N,N,N,N,N),
-    VLSTB->     List(VEC_Y,N,Y,BR_N,  Y,Y,A2_ZERO, DW_XPR,FN_ADD, N,M_X,      MT_D, N,MUL_X,  N,DIV_X, N,WA_RD,WB_ALU,PCR_N,SYNC_N,N,N,N,N),
-    VLSTBU->    List(VEC_Y,N,Y,BR_N,  Y,Y,A2_ZERO, DW_XPR,FN_ADD, N,M_X,      MT_D, N,MUL_X,  N,DIV_X, N,WA_RD,WB_ALU,PCR_N,SYNC_N,N,N,N,N),
-    VSSTD->     List(VEC_Y,N,Y,BR_N,  Y,Y,A2_ZERO, DW_XPR,FN_ADD, N,M_X,      MT_D, N,MUL_X,  N,DIV_X, N,WA_RD,WB_ALU,PCR_N,SYNC_N,N,N,N,N),
-    VSSTW->     List(VEC_Y,N,Y,BR_N,  Y,Y,A2_ZERO, DW_XPR,FN_ADD, N,M_X,      MT_D, N,MUL_X,  N,DIV_X, N,WA_RD,WB_ALU,PCR_N,SYNC_N,N,N,N,N),
-    VSSTH->     List(VEC_Y,N,Y,BR_N,  Y,Y,A2_ZERO, DW_XPR,FN_ADD, N,M_X,      MT_D, N,MUL_X,  N,DIV_X, N,WA_RD,WB_ALU,PCR_N,SYNC_N,N,N,N,N),
-    VSSTB->     List(VEC_Y,N,Y,BR_N,  Y,Y,A2_ZERO, DW_XPR,FN_ADD, N,M_X,      MT_D, N,MUL_X,  N,DIV_X, N,WA_RD,WB_ALU,PCR_N,SYNC_N,N,N,N,N),
-    VFLSTD->    List(VEC_Y,N,Y,BR_N,  Y,Y,A2_ZERO, DW_XPR,FN_ADD, N,M_X,      MT_D, N,MUL_X,  N,DIV_X, N,WA_RD,WB_ALU,PCR_N,SYNC_N,N,N,N,N),
-    VFLSTW->    List(VEC_Y,N,Y,BR_N,  Y,Y,A2_ZERO, DW_XPR,FN_ADD, N,M_X,      MT_D, N,MUL_X,  N,DIV_X, N,WA_RD,WB_ALU,PCR_N,SYNC_N,N,N,N,N),
-    VFSSTD->    List(VEC_Y,N,Y,BR_N,  Y,Y,A2_ZERO, DW_XPR,FN_ADD, N,M_X,      MT_D, N,MUL_X,  N,DIV_X, N,WA_RD,WB_ALU,PCR_N,SYNC_N,N,N,N,N),
-    VFSSTW->    List(VEC_Y,N,Y,BR_N,  Y,Y,A2_ZERO, DW_XPR,FN_ADD, N,M_X,      MT_D, N,MUL_X,  N,DIV_X, N,WA_RD,WB_ALU,PCR_N,SYNC_N,N,N,N,N),
-
-    VENQCMD->   List(VEC_Y,N,Y,BR_N,  Y,Y,A2_ZERO, DW_XPR,FN_ADD, N,M_X,      MT_X, N,MUL_X,  N,DIV_X, N,WA_RD,WB_ALU,PCR_N,SYNC_N,N,N,Y,N),
-    VENQIMM1->  List(VEC_Y,N,Y,BR_N,  Y,Y,A2_ZERO, DW_XPR,FN_ADD, N,M_X,      MT_X, N,MUL_X,  N,DIV_X, N,WA_RD,WB_ALU,PCR_N,SYNC_N,N,N,Y,N),
-    VENQIMM2->  List(VEC_Y,N,Y,BR_N,  Y,Y,A2_ZERO, DW_XPR,FN_ADD, N,M_X,      MT_X, N,MUL_X,  N,DIV_X, N,WA_RD,WB_ALU,PCR_N,SYNC_N,N,N,Y,N),
-    VENQCNT->   List(VEC_Y,N,Y,BR_N,  Y,Y,A2_ZERO, DW_XPR,FN_ADD, N,M_X,      MT_X, N,MUL_X,  N,DIV_X, N,WA_RD,WB_ALU,PCR_N,SYNC_N,N,N,Y,N),
-    VXCPTEVAC-> List(VEC_Y,N,Y,BR_N,  N,Y,A2_ZERO, DW_XPR,FN_ADD, N,M_X,      MT_X, N,MUL_X,  N,DIV_X, N,WA_RD,WB_ALU,PCR_N,SYNC_N,N,N,Y,N),
-    VXCPTKILL-> List(VEC_Y,N,Y,BR_N,  N,N,A2_X,    DW_X,  FN_X,   N,M_X,      MT_X, N,MUL_X,  N,DIV_X, N,WA_X, WB_X,  PCR_N,SYNC_N,N,N,Y,N),
-    VXCPTHOLD-> List(VEC_Y,N,Y,BR_N,  N,N,A2_X,    DW_X,  FN_X,   N,M_X,      MT_X, N,MUL_X,  N,DIV_X, N,WA_X, WB_X,  PCR_N,SYNC_N,N,N,Y,N))
->>>>>>> 6cff1c13
 }
 
 class rocketCtrl extends Component
